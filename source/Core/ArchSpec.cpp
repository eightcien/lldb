--- conflicted
+++ resolved
@@ -1807,11 +1807,7 @@
 ByteOrder
 ArchSpec::GetDefaultEndian () const
 {
-<<<<<<< HEAD
-    switch (GetGenericCPUType())
-=======
     switch (GetGenericCPUType ())
->>>>>>> 2452dd97
     {
     case eCPU_ppc:
     case eCPU_ppc64:
