--- conflicted
+++ resolved
@@ -432,14 +432,7 @@
     saddr_un.sun_family = AF_UNIX;
     ::strncpy(saddr_un.sun_path, socket_name, sizeof(saddr_un.sun_path) - 1);
     saddr_un.sun_path[sizeof(saddr_un.sun_path) - 1] = '\0';
-<<<<<<< HEAD
-
-    // FIXME: To support the wider BSD family this should be predicated by a
-    // #define set by configure as well.
-#if defined(__APPLE__)
-=======
 #if defined(__APPLE__) || defined(__FreeBSD__)
->>>>>>> f072b0db
     saddr_un.sun_len = SUN_LEN (&saddr_un);
 #endif
 
