--- conflicted
+++ resolved
@@ -56,15 +56,11 @@
     const Address& functionAddress, 
     const ValueList &arg_value_list
 ) :
-<<<<<<< HEAD
-=======
     m_arch (),
->>>>>>> 211925ad
     m_function_ptr (NULL),
     m_function_addr (functionAddress),
     m_function_return_qual_type(return_qualtype),
     m_clang_ast_context (ast_context),
-    m_target_triple (target_triple),
     m_wrapper_function_name ("__lldb_caller_function"),
     m_wrapper_struct_name ("__lldb_caller_struct"),
     m_wrapper_args_addrs (),
@@ -87,15 +83,11 @@
     ClangASTContext *ast_context, 
     const ValueList &arg_value_list
 ) :
-<<<<<<< HEAD
-=======
     m_arch (),
->>>>>>> 211925ad
     m_function_ptr (&function),
     m_function_addr (),
     m_function_return_qual_type (),
     m_clang_ast_context (ast_context),
-    m_target_triple (target_triple),
     m_wrapper_function_name ("__lldb_function_caller"),
     m_wrapper_struct_name ("__lldb_caller_struct"),
     m_wrapper_args_addrs (),
@@ -199,13 +191,8 @@
 
         char arg_buf[32];
         args_buffer.append ("    ");
-<<<<<<< HEAD
-        args_buffer.append (type_string);
-        snprintf(arg_buf, 31, "arg_%ld", i);
-=======
         args_buffer.append (type_name);
         snprintf(arg_buf, 31, "arg_%zd", i);
->>>>>>> 211925ad
         args_buffer.push_back (' ');
         args_buffer.append (arg_buf);
         args_buffer.append (";\n");
