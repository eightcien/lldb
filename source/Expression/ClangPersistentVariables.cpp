--- conflicted
+++ resolved
@@ -27,14 +27,8 @@
 ClangExpressionVariableSP
 ClangPersistentVariables::CreatePersistentVariable (const lldb::ValueObjectSP &valobj_sp)
 {
-<<<<<<< HEAD
     ClangExpressionVariableSP var_sp (CreateVariable(valobj_sp));
     return var_sp;
-=======
-    char result_name[256];
-    ::snprintf (result_name, sizeof(result_name), "$%" PRIu64, m_result_counter++);
-    name.SetCString(result_name);
->>>>>>> c93f36c4
 }
 
 ClangExpressionVariableSP
@@ -48,7 +42,6 @@
     return var_sp;
 }
 
-
 ConstString
 ClangPersistentVariables::GetNextPersistentVariableName ()
 {
