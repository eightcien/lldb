--- conflicted
+++ resolved
@@ -624,11 +624,7 @@
         ssize_t len = readlink("/proc/self/exe", exe_path, sizeof(exe_path) - 1);
         if (len > 0) {
             exe_path[len] = 0;
-<<<<<<< HEAD
-            g_program_filespec = FileSpec(exe_path, true);
-=======
             g_program_filespec.SetFile(exe_path, false);
->>>>>>> 459d4e12
         }
 #elif defined (__FreeBSD__)
         int exe_path_mib[4] = { CTL_KERN, KERN_PROC, KERN_PROC_PATHNAME, getpid() };
@@ -672,19 +668,11 @@
 bool
 Host::GetLLDBPath (PathType path_type, FileSpec &file_spec)
 {
-<<<<<<< HEAD
-    // To get paths related to LLDB we get the path to the exectuable that
-    // contains the magic symbol TheLLDBExecutable. On MacOSX this will be
-    // "LLDB.framework/.../LLDB", on linux this is assumed to be the "lldb" main
-    // executable. If LLDB on linux is actually in a shared library (lldb.so??)
-    // then this function will need to be modified to "do the right thing".
-=======
     // To get paths related to LLDB we get the path to the executable that
     // contains this function. On MacOSX this will be "LLDB.framework/.../LLDB",
     // on linux this is assumed to be the "lldb" main executable. If LLDB on
     // linux is actually in a shared library (lldb.so??) then this function will
     // need to be modified to "do the right thing".
->>>>>>> 459d4e12
 
     switch (path_type)
     {
