--- conflicted
+++ resolved
@@ -623,11 +623,7 @@
         char exe_path[PATH_MAX];
         ssize_t len = readlink("/proc/self/exe", exe_path, sizeof(exe_path));
         if (len >= 0)
-<<<<<<< HEAD
-            g_program_filespec = FileSpec(exe_path, false);
-=======
             g_program_filespec = FileSpec(exe_path, true);
->>>>>>> f072b0db
 #elif defined (__FreeBSD__)
         int exe_path_mib[4] = { CTL_KERN, KERN_PROC, KERN_PROC_PATHNAME, getpid() };
         size_t exe_path_size;
@@ -635,11 +631,7 @@
         {
           char *exe_path = new char[exe_path_size];
           if (sysctl(exe_path_mib, 4, exe_path, &exe_path_size, NULL, 0) == 0)
-<<<<<<< HEAD
-              g_program_filespec = FileSpec(exe_path, false);
-=======
               g_program_filespec = FileSpec(exe_path, true);
->>>>>>> f072b0db
         }
 #endif
     }
