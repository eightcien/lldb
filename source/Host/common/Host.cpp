//===-- Host.cpp ------------------------------------------------*- C++ -*-===//
//
//                     The LLVM Compiler Infrastructure
//
// This file is distributed under the University of Illinois Open Source
// License. See LICENSE.TXT for details.
//
//===----------------------------------------------------------------------===//

#include "lldb/Host/Host.h"
#include "lldb/Core/ArchSpec.h"
#include "lldb/Core/ConstString.h"
#include "lldb/Core/Error.h"
#include "lldb/Core/FileSpec.h"
#include "lldb/Core/Log.h"
#include "lldb/Core/StreamString.h"
#include "lldb/Host/Endian.h"
#include "lldb/Host/Mutex.h"

#include <dlfcn.h>
#include <errno.h>

#if defined (__APPLE__)
#include <dispatch/dispatch.h>
#include <libproc.h>
#include <mach-o/dyld.h>
#include <sys/sysctl.h>
#endif

using namespace lldb;
using namespace lldb_private;

struct MonitorInfo
{
    lldb::pid_t pid;                            // The process ID to monitor
    Host::MonitorChildProcessCallback callback; // The callback function to call when "pid" exits or signals
    void *callback_baton;                       // The callback baton for the callback function
    bool monitor_signals;                       // If true, call the callback when "pid" gets signaled.
};

static void *
MonitorChildProcessThreadFunction (void *arg);

lldb::thread_t
Host::StartMonitoringChildProcess
(
    Host::MonitorChildProcessCallback callback,
    void *callback_baton,
    lldb::pid_t pid,
    bool monitor_signals
)
{
    lldb::thread_t thread = LLDB_INVALID_HOST_THREAD;
    if (callback)
    {
        std::auto_ptr<MonitorInfo> info_ap(new MonitorInfo);
            
        info_ap->pid = pid;
        info_ap->callback = callback;
        info_ap->callback_baton = callback_baton;
        info_ap->monitor_signals = monitor_signals;
        
        char thread_name[256];
        ::snprintf (thread_name, sizeof(thread_name), "<lldb.host.wait4(pid=%i)>", pid);
        thread = ThreadCreate (thread_name,
                               MonitorChildProcessThreadFunction,
                               info_ap.get(),
                               NULL);
                               
        if (thread != LLDB_INVALID_HOST_THREAD)
            info_ap.release();
    }
    return thread;
}

//------------------------------------------------------------------
// Scoped class that will disable thread canceling when it is
// constructed, and exception safely restore the previous value it
// when it goes out of scope.
//------------------------------------------------------------------
class ScopedPThreadCancelDisabler
{
public:
    ScopedPThreadCancelDisabler()
    {
        // Disable the ability for this thread to be cancelled
        int err = ::pthread_setcancelstate (PTHREAD_CANCEL_DISABLE, &m_old_state);
        if (err != 0)
            m_old_state = -1;

    }

    ~ScopedPThreadCancelDisabler()
    {
        // Restore the ability for this thread to be cancelled to what it
        // previously was.
        if (m_old_state != -1)
            ::pthread_setcancelstate (m_old_state, 0);
    }
private:
    int m_old_state;    // Save the old cancelability state.
};

static void *
MonitorChildProcessThreadFunction (void *arg)
{
    LogSP log(lldb_private::GetLogIfAllCategoriesSet (LIBLLDB_LOG_PROCESS));
    const char *function = __FUNCTION__;
    if (log)
        log->Printf ("%s (arg = %p) thread starting...", function, arg);

    MonitorInfo *info = (MonitorInfo *)arg;

    const Host::MonitorChildProcessCallback callback = info->callback;
    void * const callback_baton = info->callback_baton;
    const lldb::pid_t pid = info->pid;
    const bool monitor_signals = info->monitor_signals;

    delete info;

    int status = -1;
    const int options = 0;
    struct rusage *rusage = NULL;
    while (1)
    {
        log = lldb_private::GetLogIfAllCategoriesSet (LIBLLDB_LOG_PROCESS);
        if (log)
            log->Printf("%s ::wait4 (pid = %i, &status, options = %i, rusage = %p)...", function, pid, options, rusage);

        // Wait for all child processes
        ::pthread_testcancel ();
        const lldb::pid_t wait_pid = ::wait4 (pid, &status, options, rusage);
        ::pthread_testcancel ();

        if (wait_pid == -1)
        {
            if (errno == EINTR)
                continue;
            else
                break;
        }
        else if (wait_pid == pid)
        {
            bool exited = false;
            int signal = 0;
            int exit_status = 0;
            const char *status_cstr = NULL;
            if (WIFSTOPPED(status))
            {
                signal = WSTOPSIG(status);
                status_cstr = "STOPPED";
            }
            else if (WIFEXITED(status))
            {
                exit_status = WEXITSTATUS(status);
                status_cstr = "EXITED";
                exited = true;
            }
            else if (WIFSIGNALED(status))
            {
                signal = WTERMSIG(status);
                status_cstr = "SIGNALED";
                exited = true;
                exit_status = -1;
            }
            else
            {
                // Do not confuse multiple question marks with a trigraph.
                status_cstr = "(?""?""?)";
            }

            // Scope for pthread_cancel_disabler
            {
                ScopedPThreadCancelDisabler pthread_cancel_disabler;

                log = lldb_private::GetLogIfAllCategoriesSet (LIBLLDB_LOG_PROCESS);
                if (log)
                    log->Printf ("%s ::wait4 (pid = %i, &status, options = %i, rusage = %p) => pid = %i, status = 0x%8.8x (%s), signal = %i, exit_state = %i",
                                 function,
                                 wait_pid,
                                 options,
                                 rusage,
                                 pid,
                                 status,
                                 status_cstr,
                                 signal,
                                 exit_status);

                if (exited || (signal != 0 && monitor_signals))
                {
                    bool callback_return = callback (callback_baton, pid, signal, exit_status);
                    
                    // If our process exited, then this thread should exit
                    if (exited)
                        break;
                    // If the callback returns true, it means this process should
                    // exit
                    if (callback_return)
                        break;
                }
            }
        }
    }

    log = lldb_private::GetLogIfAllCategoriesSet (LIBLLDB_LOG_PROCESS);
    if (log)
        log->Printf ("%s (arg = %p) thread exiting...", __FUNCTION__, arg);

    return NULL;
}

size_t
Host::GetPageSize()
{
    return ::getpagesize();
}

const ArchSpec &
Host::GetArchitecture ()
{
    static ArchSpec g_host_arch;
    if (!g_host_arch.IsValid())
    {
#if defined (__APPLE__)
        uint32_t cputype, cpusubtype;
        uint32_t is_64_bit_capable;
        size_t len = sizeof(cputype);
        if  (::sysctlbyname("hw.cputype", &cputype, &len, NULL, 0) == 0)
        {
            len = sizeof(cpusubtype);
            if (::sysctlbyname("hw.cpusubtype", &cpusubtype, &len, NULL, 0) == 0)
                g_host_arch.SetMachOArch (cputype, cpusubtype);
            
            len = sizeof (is_64_bit_capable);
            if  (::sysctlbyname("hw.cpu64bit_capable", &is_64_bit_capable, &len, NULL, 0) == 0)
            {
                if (is_64_bit_capable)
                {
                    if (cputype == CPU_TYPE_I386 && cpusubtype == CPU_SUBTYPE_486)
                        cpusubtype = CPU_SUBTYPE_I386_ALL;

                    cputype |= CPU_ARCH_ABI64;
                }
            }
        }
#elif defined (__linux__)
        g_host_arch.SetArch(7u, 144u);
#endif
    }
    return g_host_arch;
}

const ConstString &
Host::GetVendorString()
{
    static ConstString g_vendor;
    if (!g_vendor)
    {
#if defined (__APPLE__)
        char ostype[64];
        size_t len = sizeof(ostype);
        if (::sysctlbyname("kern.ostype", &ostype, &len, NULL, 0) == 0)
            g_vendor.SetCString (ostype);
        else
            g_vendor.SetCString("apple");
#elif defined (__linux__)
        g_vendor.SetCString("gnu");
#endif
    }
    return g_vendor;
}

const ConstString &
Host::GetOSString()
{
    static ConstString g_os_string;
    if (!g_os_string)
    {
#if defined (__APPLE__)
        g_os_string.SetCString("darwin");
#elif defined (__linux__)
        g_os_string.SetCString("linux");
#endif
    }
    return g_os_string;
}

const ConstString &
Host::GetTargetTriple()
{
    static ConstString g_host_triple;
    if (!(g_host_triple))
    {
        StreamString triple;
        triple.Printf("%s-%s-%s", 
                      GetArchitecture().AsCString(),
                      GetVendorString().AsCString(),
                      GetOSString().AsCString());

        std::transform (triple.GetString().begin(), 
                        triple.GetString().end(), 
                        triple.GetString().begin(), 
                        ::tolower);

        g_host_triple.SetCString(triple.GetString().c_str());
    }
    return g_host_triple;
}

lldb::pid_t
Host::GetCurrentProcessID()
{
    return ::getpid();
}

lldb::tid_t
Host::GetCurrentThreadID()
{
#if defined (__APPLE__)
    return ::mach_thread_self();
#else
    return lldb::tid_t(pthread_self());
#endif
}

const char *
Host::GetSignalAsCString (int signo)
{
    switch (signo)
    {
    case SIGHUP:    return "SIGHUP";    // 1    hangup
    case SIGINT:    return "SIGINT";    // 2    interrupt
    case SIGQUIT:   return "SIGQUIT";   // 3    quit
    case SIGILL:    return "SIGILL";    // 4    illegal instruction (not reset when caught)
    case SIGTRAP:   return "SIGTRAP";   // 5    trace trap (not reset when caught)
    case SIGABRT:   return "SIGABRT";   // 6    abort()
#if  defined(_POSIX_C_SOURCE)
    case SIGPOLL:   return "SIGPOLL";   // 7    pollable event ([XSR] generated, not supported)
#else    // !_POSIX_C_SOURCE
    case SIGEMT:    return "SIGEMT";    // 7    EMT instruction
#endif    // !_POSIX_C_SOURCE
    case SIGFPE:    return "SIGFPE";    // 8    floating point exception
    case SIGKILL:   return "SIGKILL";   // 9    kill (cannot be caught or ignored)
    case SIGBUS:    return "SIGBUS";    // 10    bus error
    case SIGSEGV:   return "SIGSEGV";   // 11    segmentation violation
    case SIGSYS:    return "SIGSYS";    // 12    bad argument to system call
    case SIGPIPE:   return "SIGPIPE";   // 13    write on a pipe with no one to read it
    case SIGALRM:   return "SIGALRM";   // 14    alarm clock
    case SIGTERM:   return "SIGTERM";   // 15    software termination signal from kill
    case SIGURG:    return "SIGURG";    // 16    urgent condition on IO channel
    case SIGSTOP:   return "SIGSTOP";   // 17    sendable stop signal not from tty
    case SIGTSTP:   return "SIGTSTP";   // 18    stop signal from tty
    case SIGCONT:   return "SIGCONT";   // 19    continue a stopped process
    case SIGCHLD:   return "SIGCHLD";   // 20    to parent on child stop or exit
    case SIGTTIN:   return "SIGTTIN";   // 21    to readers pgrp upon background tty read
    case SIGTTOU:   return "SIGTTOU";   // 22    like TTIN for output if (tp->t_local&LTOSTOP)
#if  !defined(_POSIX_C_SOURCE)
    case SIGIO:     return "SIGIO";     // 23    input/output possible signal
#endif
    case SIGXCPU:   return "SIGXCPU";   // 24    exceeded CPU time limit
    case SIGXFSZ:   return "SIGXFSZ";   // 25    exceeded file size limit
    case SIGVTALRM: return "SIGVTALRM"; // 26    virtual time alarm
    case SIGPROF:   return "SIGPROF";   // 27    profiling time alarm
#if  !defined(_POSIX_C_SOURCE)
    case SIGWINCH:  return "SIGWINCH";  // 28    window size changes
    case SIGINFO:   return "SIGINFO";   // 29    information request
#endif
    case SIGUSR1:   return "SIGUSR1";   // 30    user defined signal 1
    case SIGUSR2:   return "SIGUSR2";   // 31    user defined signal 2
    default:
        break;
    }
    return NULL;
}

void
Host::WillTerminate ()
{
}

#if !defined (__APPLE__) // see macosx/Host.mm
void
Host::ThreadCreated (const char *thread_name)
{
}

void
Host::Backtrace (Stream &strm, uint32_t max_frames)
{
    // TODO: Is there a way to backtrace the current process on linux? Other systems?
}


size_t
Host::GetEnvironment (StringList &env)
{
    // TODO: Is there a way to the host environment for this process on linux? Other systems?
    return 0;
}

#endif

struct HostThreadCreateInfo
{
    std::string thread_name;
    thread_func_t thread_fptr;
    thread_arg_t thread_arg;
    
    HostThreadCreateInfo (const char *name, thread_func_t fptr, thread_arg_t arg) :
        thread_name (name ? name : ""),
        thread_fptr (fptr),
        thread_arg (arg)
    {
    }
};

static thread_result_t
ThreadCreateTrampoline (thread_arg_t arg)
{
    HostThreadCreateInfo *info = (HostThreadCreateInfo *)arg;
    Host::ThreadCreated (info->thread_name.c_str());
    thread_func_t thread_fptr = info->thread_fptr;
    thread_arg_t thread_arg = info->thread_arg;
    
    LogSP log(lldb_private::GetLogIfAllCategoriesSet (LIBLLDB_LOG_THREAD));
    if (log)
        log->Printf("thread created");
    
    delete info;
    return thread_fptr (thread_arg);
}

lldb::thread_t
Host::ThreadCreate
(
    const char *thread_name,
    thread_func_t thread_fptr,
    thread_arg_t thread_arg,
    Error *error
)
{
    lldb::thread_t thread = LLDB_INVALID_HOST_THREAD;
    
    // Host::ThreadCreateTrampoline will delete this pointer for us.
    HostThreadCreateInfo *info_ptr = new HostThreadCreateInfo (thread_name, thread_fptr, thread_arg);
    
    int err = ::pthread_create (&thread, NULL, ThreadCreateTrampoline, info_ptr);
    if (err == 0)
    {
        if (error)
            error->Clear();
        return thread;
    }
    
    if (error)
        error->SetError (err, eErrorTypePOSIX);
    
    return LLDB_INVALID_HOST_THREAD;
}

bool
Host::ThreadCancel (lldb::thread_t thread, Error *error)
{
    int err = ::pthread_cancel (thread);
    if (error)
        error->SetError(err, eErrorTypePOSIX);
    return err == 0;
}

bool
Host::ThreadDetach (lldb::thread_t thread, Error *error)
{
    int err = ::pthread_detach (thread);
    if (error)
        error->SetError(err, eErrorTypePOSIX);
    return err == 0;
}

bool
Host::ThreadJoin (lldb::thread_t thread, thread_result_t *thread_result_ptr, Error *error)
{
    int err = ::pthread_join (thread, thread_result_ptr);
    if (error)
        error->SetError(err, eErrorTypePOSIX);
    return err == 0;
}

//------------------------------------------------------------------
// Control access to a static file thread name map using a single
// static function to avoid a static constructor.
//------------------------------------------------------------------
static const char *
ThreadNameAccessor (bool get, lldb::pid_t pid, lldb::tid_t tid, const char *name)
{
    uint64_t pid_tid = ((uint64_t)pid << 32) | (uint64_t)tid;

    static pthread_mutex_t g_mutex = PTHREAD_MUTEX_INITIALIZER;
    Mutex::Locker locker(&g_mutex);

    typedef std::map<uint64_t, std::string> thread_name_map;
    // rdar://problem/8153284
    // Fixed a crasher where during shutdown, loggings attempted to access the
    // thread name but the static map instance had already been destructed.
    // Another approach is to introduce a static guard object which monitors its
    // own destruction and raises a flag, but this incurs more overhead.
    static thread_name_map *g_thread_names_ptr = new thread_name_map();
    thread_name_map &g_thread_names = *g_thread_names_ptr;

    if (get)
    {
        // See if the thread name exists in our thread name pool
        thread_name_map::iterator pos = g_thread_names.find(pid_tid);
        if (pos != g_thread_names.end())
            return pos->second.c_str();
    }
    else
    {
        // Set the thread name
        g_thread_names[pid_tid] = name;
    }
    return NULL;
}

const char *
Host::GetThreadName (lldb::pid_t pid, lldb::tid_t tid)
{
    const char *name = ThreadNameAccessor (true, pid, tid, NULL);
    if (name == NULL)
    {
#if defined(__APPLE__) && MAC_OS_X_VERSION_MAX_ALLOWED > MAC_OS_X_VERSION_10_5
        // We currently can only get the name of a thread in the current process.
        if (pid == Host::GetCurrentProcessID())
        {
            char pthread_name[1024];
            if (::pthread_getname_np (::pthread_from_mach_thread_np (tid), pthread_name, sizeof(pthread_name)) == 0)
            {
                if (pthread_name[0])
                {
                    // Set the thread in our string pool
                    ThreadNameAccessor (false, pid, tid, pthread_name);
                    // Get our copy of the thread name string
                    name = ThreadNameAccessor (true, pid, tid, NULL);
                }
            }
            
            if (name == NULL)
            {
                dispatch_queue_t current_queue = ::dispatch_get_current_queue ();
                if (current_queue != NULL)
                    name = dispatch_queue_get_label (current_queue);
            }
        }
#endif
    }
    return name;
}

void
Host::SetThreadName (lldb::pid_t pid, lldb::tid_t tid, const char *name)
{
    lldb::pid_t curr_pid = Host::GetCurrentProcessID();
    lldb::tid_t curr_tid = Host::GetCurrentThreadID();
    if (pid == LLDB_INVALID_PROCESS_ID)
        pid = curr_pid;

    if (tid == LLDB_INVALID_THREAD_ID)
        tid = curr_tid;

#if defined(__APPLE__) && MAC_OS_X_VERSION_MAX_ALLOWED > MAC_OS_X_VERSION_10_5
    // Set the pthread name if possible
    if (pid == curr_pid && tid == curr_tid)
    {
        ::pthread_setname_np (name);
    }
#endif
    ThreadNameAccessor (false, pid, tid, name);
}

FileSpec
Host::GetProgramFileSpec ()
{
    static FileSpec g_program_filespec;
    if (!g_program_filespec)
    {
#if defined (__APPLE__)
        char program_fullpath[PATH_MAX];
        // If DST is NULL, then return the number of bytes needed.
        uint32_t len = sizeof(program_fullpath);
        int err = _NSGetExecutablePath (program_fullpath, &len);
        if (err == 0)
            g_program_filespec.SetFile (program_fullpath, false);
        else if (err == -1)
        {
            char *large_program_fullpath = (char *)::malloc (len + 1);

            err = _NSGetExecutablePath (large_program_fullpath, &len);
            if (err == 0)
                g_program_filespec.SetFile (large_program_fullpath, false);

            ::free (large_program_fullpath);
        }
#elif defined (__linux__)
        char exe_path[PATH_MAX];
        ssize_t len = readlink("/proc/self/exe", exe_path, sizeof(exe_path) - 1);
        if (len > 0) {
            exe_path[len] = 0;
            g_program_filespec.SetFile(exe_path, false);
        }
#elif defined (__FreeBSD__)
        int exe_path_mib[4] = { CTL_KERN, KERN_PROC, KERN_PROC_PATHNAME, getpid() };
        size_t exe_path_size;
        if (sysctl(exe_path_mib, 4, NULL, &exe_path_size, NULL, 0) == 0)
        {
            char *exe_path = new char[exe_path_size];
            if (sysctl(exe_path_mib, 4, exe_path, &exe_path_size, NULL, 0) == 0)
                g_program_filespec.SetFile(exe_path, false);
            delete[] exe_path;
        }
#endif
    }
    return g_program_filespec;
}

FileSpec
Host::GetModuleFileSpecForHostAddress (const void *host_addr)
{
    FileSpec module_filespec;
    Dl_info info;
    if (::dladdr (host_addr, &info))
    {
        if (info.dli_fname)
            module_filespec.SetFile(info.dli_fname, true);
    }
    return module_filespec;
}

#if !defined (__APPLE__) // see Host.mm
bool
Host::ResolveExecutableInBundle (FileSpec &file)
{
    return false;
}
#endif

<<<<<<< HEAD
// Use this symbol to identify the LLDB executable.  See Host::GetLLDBPath.
static int TheLLDBExecutable;
=======
void *
Host::DynamicLibraryOpen (const FileSpec &file_spec, Error &error)
{
    void *dynamic_library_handle = NULL;
    char path[PATH_MAX];
    if (file_spec.GetPath(path, sizeof(path)))
    {
        dynamic_library_handle = ::dlopen (path, RTLD_LAZY | RTLD_GLOBAL | RTLD_FIRST);
        if (dynamic_library_handle)
        {
            error.Clear();
        }
        else
        {
            error.SetErrorString(::dlerror());
        }
    }
    else 
    {
        error.SetErrorString("failed to extract path");
    }

    return dynamic_library_handle;
}

Error
Host::DynamicLibraryClose (void *dynamic_library_handle)
{
    Error error;
    if (dynamic_library_handle == NULL)
    {
        error.SetErrorString ("invalid dynamic library handle");
    }
    else if (::dlclose(dynamic_library_handle) != 0)
    {
        error.SetErrorString(::dlerror());
    }
    return error;
}

void *
Host::DynamicLibraryGetSymbol (void *dynamic_library_handle, const char *symbol_name, Error &error)
{
    if (dynamic_library_handle == NULL)
    {
        error.SetErrorString ("invalid dynamic library handle");
        return NULL;
    }
    
    void *symbol_addr = ::dlsym (dynamic_library_handle, symbol_name);
    if (symbol_addr == NULL)
        error.SetErrorString(::dlerror());
    else
        error.Clear();
    return symbol_addr;
}
>>>>>>> 61223299

bool
Host::GetLLDBPath (PathType path_type, FileSpec &file_spec)
{
    // To get paths related to LLDB we get the path to the executable that
    // contains this function. On MacOSX this will be "LLDB.framework/.../LLDB",
    // on linux this is assumed to be the "lldb" main executable. If LLDB on
    // linux is actually in a shared library (lldb.so??) then this function will
    // need to be modified to "do the right thing".

    switch (path_type)
    {
    case ePathTypeLLDBShlibDir:
        {
            static ConstString g_lldb_so_dir;
            if (!g_lldb_so_dir)
            {
                FileSpec lldb_file_spec (Host::GetModuleFileSpecForHostAddress((void *)&TheLLDBExecutable));
                g_lldb_so_dir = lldb_file_spec.GetDirectory();
            }
            file_spec.GetDirectory() = g_lldb_so_dir;
            return file_spec.GetDirectory();
        }
        break;

    case ePathTypeSupportExecutableDir:  
        {
            static ConstString g_lldb_support_exe_dir;
            if (!g_lldb_support_exe_dir)
            {
                FileSpec lldb_file_spec;
                if (GetLLDBPath (ePathTypeLLDBShlibDir, lldb_file_spec))
                {
                    char raw_path[PATH_MAX];
                    char resolved_path[PATH_MAX];
                    lldb_file_spec.GetPath(raw_path, sizeof(raw_path));

#if defined (__APPLE__)
                    char *framework_pos = ::strstr (raw_path, "LLDB.framework");
                    if (framework_pos)
                    {
                        framework_pos += strlen("LLDB.framework");
                        ::strncpy (framework_pos, "/Resources", PATH_MAX - (framework_pos - raw_path));
                    }
#endif
                    FileSpec::Resolve (raw_path, resolved_path, sizeof(resolved_path));
                    g_lldb_support_exe_dir.SetCString(resolved_path);
                }
            }
            file_spec.GetDirectory() = g_lldb_support_exe_dir;
            return file_spec.GetDirectory();
        }
        break;

    case ePathTypeHeaderDir:
        {
            static ConstString g_lldb_headers_dir;
            if (!g_lldb_headers_dir)
            {
#if defined (__APPLE__)
                FileSpec lldb_file_spec;
                if (GetLLDBPath (ePathTypeLLDBShlibDir, lldb_file_spec))
                {
                    char raw_path[PATH_MAX];
                    char resolved_path[PATH_MAX];
                    lldb_file_spec.GetPath(raw_path, sizeof(raw_path));

                    char *framework_pos = ::strstr (raw_path, "LLDB.framework");
                    if (framework_pos)
                    {
                        framework_pos += strlen("LLDB.framework");
                        ::strncpy (framework_pos, "/Headers", PATH_MAX - (framework_pos - raw_path));
                    }
                    FileSpec::Resolve (raw_path, resolved_path, sizeof(resolved_path));
                    g_lldb_headers_dir.SetCString(resolved_path);
                }
#else
                // TODO: Anyone know how we can determine this for linux? Other systems??
                g_lldb_headers_dir.SetCString ("/opt/local/include/lldb");
#endif
            }
            file_spec.GetDirectory() = g_lldb_headers_dir;
            return file_spec.GetDirectory();
        }
        break;

    case ePathTypePythonDir:                
        {
            // TODO: Anyone know how we can determine this for linux? Other systems?
            // For linux we are currently assuming the location of the lldb
            // binary that contains this function is the directory that will 
            // contain lldb.so, lldb.py and embedded_interpreter.py...

            static ConstString g_lldb_python_dir;
            if (!g_lldb_python_dir)
            {
                FileSpec lldb_file_spec;
                if (GetLLDBPath (ePathTypeLLDBShlibDir, lldb_file_spec))
                {
                    char raw_path[PATH_MAX];
                    char resolved_path[PATH_MAX];
                    lldb_file_spec.GetPath(raw_path, sizeof(raw_path));

#if defined (__APPLE__)
                    char *framework_pos = ::strstr (raw_path, "LLDB.framework");
                    if (framework_pos)
                    {
                        framework_pos += strlen("LLDB.framework");
                        ::strncpy (framework_pos, "/Resources/Python", PATH_MAX - (framework_pos - raw_path));
                    }
#endif
                    FileSpec::Resolve (raw_path, resolved_path, sizeof(resolved_path));
                    g_lldb_python_dir.SetCString(resolved_path);
                }
            }
            file_spec.GetDirectory() = g_lldb_python_dir;
            return file_spec.GetDirectory();
        }
        break;
    
    case ePathTypeLLDBSystemPlugins:    // System plug-ins directory
        {
#if defined (__APPLE__)
            static ConstString g_lldb_system_plugin_dir;
            if (!g_lldb_system_plugin_dir)
            {
                FileSpec lldb_file_spec;
                if (GetLLDBPath (ePathTypeLLDBShlibDir, lldb_file_spec))
                {
                    char raw_path[PATH_MAX];
                    char resolved_path[PATH_MAX];
                    lldb_file_spec.GetPath(raw_path, sizeof(raw_path));

                    char *framework_pos = ::strstr (raw_path, "LLDB.framework");
                    if (framework_pos)
                    {
                        framework_pos += strlen("LLDB.framework");
                        ::strncpy (framework_pos, "/Resources/PlugIns", PATH_MAX - (framework_pos - raw_path));
                    }
                    FileSpec::Resolve (raw_path, resolved_path, sizeof(resolved_path));
                    g_lldb_system_plugin_dir.SetCString(resolved_path);
                }
            }
            file_spec.GetDirectory() = g_lldb_system_plugin_dir;
            return file_spec.GetDirectory();
#endif
            // TODO: where would system LLDB plug-ins be located on linux? Other systems?
            return false;
        }
        break;

    case ePathTypeLLDBUserPlugins:      // User plug-ins directory
        {
#if defined (__APPLE__)
            static ConstString g_lldb_user_plugin_dir;
            if (!g_lldb_user_plugin_dir)
            {
                char user_plugin_path[PATH_MAX];
                if (FileSpec::Resolve ("~/Library/Application Support/LLDB/PlugIns", 
                                       user_plugin_path, 
                                       sizeof(user_plugin_path)))
                {
                    g_lldb_user_plugin_dir.SetCString(user_plugin_path);
                }
            }
            file_spec.GetDirectory() = g_lldb_user_plugin_dir;
            return file_spec.GetDirectory();
#endif
            // TODO: where would user LLDB plug-ins be located on linux? Other systems?
            return false;
        }
    default:
        assert (!"Unhandled PathType");
        break;
    }

    return false;
}

uint32_t
Host::ListProcessesMatchingName (const char *name, StringList &matches, std::vector<lldb::pid_t> &pids)
{
    uint32_t num_matches = 0;

#if defined (__APPLE__)
    int num_pids;
    int size_of_pids;
    std::vector<int> pid_list;
    
    size_of_pids = proc_listpids(PROC_ALL_PIDS, 0, NULL, 0);
    if (size_of_pids == -1)
        return 0;
        
    num_pids = size_of_pids/sizeof(int);
    
    pid_list.resize (size_of_pids);
    size_of_pids = proc_listpids(PROC_ALL_PIDS, 0, &pid_list[0], size_of_pids);
    if (size_of_pids == -1)
        return 0;
        
    lldb::pid_t our_pid = getpid();
    
    for (int i = 0; i < num_pids; i++)
    {
        struct proc_bsdinfo bsd_info;
        int error = proc_pidinfo (pid_list[i], PROC_PIDTBSDINFO, (uint64_t) 0, &bsd_info, PROC_PIDTBSDINFO_SIZE);
        if (error == 0)
            continue;
        
        // Don't offer to attach to zombie processes, already traced or exiting
        // processes, and of course, ourselves...  It looks like passing the second arg of
        // 0 to proc_listpids will exclude zombies anyway, but that's not documented so...
        if (((bsd_info.pbi_flags & (PROC_FLAG_TRACED | PROC_FLAG_INEXIT)) != 0)
             || (bsd_info.pbi_status == SZOMB)
             || (bsd_info.pbi_pid == our_pid))
             continue;
        char pid_name[MAXCOMLEN * 2 + 1];
        int name_len;
        name_len = proc_name(bsd_info.pbi_pid, pid_name, MAXCOMLEN * 2);
        if (name_len == 0)
            continue;
        
        if (strstr(pid_name, name) != pid_name)
            continue;
        matches.AppendString (pid_name);
        pids.push_back (bsd_info.pbi_pid);
        num_matches++;        
    }
#endif
    
    return num_matches;
}

ArchSpec
Host::GetArchSpecForExistingProcess (lldb::pid_t pid)
{
    ArchSpec return_spec;

#if defined (__APPLE__)
    struct proc_bsdinfo bsd_info;
    int error = proc_pidinfo (pid, PROC_PIDTBSDINFO, (uint64_t) 0, &bsd_info, PROC_PIDTBSDINFO_SIZE);
    if (error == 0)
        return return_spec;
    if (bsd_info.pbi_flags & PROC_FLAG_LP64)
        return_spec.SetArch(LLDB_ARCH_DEFAULT_64BIT);
    else 
        return_spec.SetArch(LLDB_ARCH_DEFAULT_32BIT);
#endif
        
    return return_spec;
}

ArchSpec
Host::GetArchSpecForExistingProcess (const char *process_name)
{
    ArchSpec returnSpec;
    StringList matches;
    std::vector<lldb::pid_t> pids;
    if (ListProcessesMatchingName(process_name, matches, pids))
    {
        if (matches.GetSize() == 1)
        {
            return GetArchSpecForExistingProcess(pids[0]);
        }
    }
    return returnSpec;
}

#if !defined (__APPLE__) // see macosx/Host.mm
bool
Host::OpenFileInExternalEditor (const FileSpec &file_spec, uint32_t line_no)
{
    return false;
}

void
Host::SetCrashDescriptionWithFormat (const char *format, ...)
{
}

void
Host::SetCrashDescription (const char *description)
{
}

lldb::pid_t
LaunchApplication (const FileSpec &app_file_spec)
{
    return LLDB_INVALID_PROCESS_ID;
}

lldb::pid_t
Host::LaunchInNewTerminal 
(
    const char *tty_name,
    const char **argv, 
    const char **envp,
    const char *working_dir,
    const ArchSpec *arch_spec,
    bool stop_at_entry,
    bool disable_aslr
)
{
    return LLDB_INVALID_PROCESS_ID;
}

#endif<|MERGE_RESOLUTION|>--- conflicted
+++ resolved
@@ -642,10 +642,6 @@
 }
 #endif
 
-<<<<<<< HEAD
-// Use this symbol to identify the LLDB executable.  See Host::GetLLDBPath.
-static int TheLLDBExecutable;
-=======
 void *
 Host::DynamicLibraryOpen (const FileSpec &file_spec, Error &error)
 {
@@ -702,7 +698,9 @@
         error.Clear();
     return symbol_addr;
 }
->>>>>>> 61223299
+
+// Use this symbol to identify the LLDB executable.  See Host::GetLLDBPath.
+static int TheLLDBExecutable;
 
 bool
 Host::GetLLDBPath (PathType path_type, FileSpec &file_spec)
