//===-- Host.cpp ------------------------------------------------*- C++ -*-===//
//
//                     The LLVM Compiler Infrastructure
//
// This file is distributed under the University of Illinois Open Source
// License. See LICENSE.TXT for details.
//
//===----------------------------------------------------------------------===//

#include "lldb/Host/Host.h"
#include "lldb/Core/ArchSpec.h"
#include "lldb/Core/ConstString.h"
#include "lldb/Core/Error.h"
#include "lldb/Host/FileSpec.h"
#include "lldb/Core/Log.h"
#include "lldb/Core/StreamString.h"
#include "lldb/Host/Config.h"
#include "lldb/Host/Endian.h"
#include "lldb/Host/Mutex.h"

#include "llvm/Support/Host.h"

#include <dlfcn.h>
#include <errno.h>

#if defined (__APPLE__)

#include <dispatch/dispatch.h>
#include <libproc.h>
#include <mach-o/dyld.h>
#include <sys/sysctl.h>
<<<<<<< HEAD
#elif defined (__linux__)
#include "llvm/Support/ELF.h"
#include <sys/wait.h>
=======

#elif defined (__linux__)

#include <sys/wait.h>

>>>>>>> 211925ad
#endif

using namespace lldb;
using namespace lldb_private;

struct MonitorInfo
{
    lldb::pid_t pid;                            // The process ID to monitor
    Host::MonitorChildProcessCallback callback; // The callback function to call when "pid" exits or signals
    void *callback_baton;                       // The callback baton for the callback function
    bool monitor_signals;                       // If true, call the callback when "pid" gets signaled.
};

static void *
MonitorChildProcessThreadFunction (void *arg);

lldb::thread_t
Host::StartMonitoringChildProcess
(
    Host::MonitorChildProcessCallback callback,
    void *callback_baton,
    lldb::pid_t pid,
    bool monitor_signals
)
{
    lldb::thread_t thread = LLDB_INVALID_HOST_THREAD;
    if (callback)
    {
        std::auto_ptr<MonitorInfo> info_ap(new MonitorInfo);
            
        info_ap->pid = pid;
        info_ap->callback = callback;
        info_ap->callback_baton = callback_baton;
        info_ap->monitor_signals = monitor_signals;
        
        char thread_name[256];
        ::snprintf (thread_name, sizeof(thread_name), "<lldb.host.wait4(pid=%i)>", pid);
        thread = ThreadCreate (thread_name,
                               MonitorChildProcessThreadFunction,
                               info_ap.get(),
                               NULL);
                               
        if (IS_VALID_LLDB_HOST_THREAD(thread))
            info_ap.release();
    }
    return thread;
}

//------------------------------------------------------------------
// Scoped class that will disable thread canceling when it is
// constructed, and exception safely restore the previous value it
// when it goes out of scope.
//------------------------------------------------------------------
class ScopedPThreadCancelDisabler
{
public:
    ScopedPThreadCancelDisabler()
    {
        // Disable the ability for this thread to be cancelled
        int err = ::pthread_setcancelstate (PTHREAD_CANCEL_DISABLE, &m_old_state);
        if (err != 0)
            m_old_state = -1;

    }

    ~ScopedPThreadCancelDisabler()
    {
        // Restore the ability for this thread to be cancelled to what it
        // previously was.
        if (m_old_state != -1)
            ::pthread_setcancelstate (m_old_state, 0);
    }
private:
    int m_old_state;    // Save the old cancelability state.
};

static void *
MonitorChildProcessThreadFunction (void *arg)
{
    LogSP log(lldb_private::GetLogIfAllCategoriesSet (LIBLLDB_LOG_PROCESS));
    const char *function = __FUNCTION__;
    if (log)
        log->Printf ("%s (arg = %p) thread starting...", function, arg);

    MonitorInfo *info = (MonitorInfo *)arg;

    const Host::MonitorChildProcessCallback callback = info->callback;
    void * const callback_baton = info->callback_baton;
    const lldb::pid_t pid = info->pid;
    const bool monitor_signals = info->monitor_signals;

    delete info;

    int status = -1;
    const int options = 0;
    struct rusage *rusage = NULL;
    while (1)
    {
        log = lldb_private::GetLogIfAllCategoriesSet (LIBLLDB_LOG_PROCESS);
        if (log)
            log->Printf("%s ::wait4 (pid = %i, &status, options = %i, rusage = %p)...", function, pid, options, rusage);

        // Wait for all child processes
        ::pthread_testcancel ();
        const lldb::pid_t wait_pid = ::wait4 (pid, &status, options, rusage);
        ::pthread_testcancel ();

        if (wait_pid == -1)
        {
            if (errno == EINTR)
                continue;
            else
                break;
        }
        else if (wait_pid == pid)
        {
            bool exited = false;
            int signal = 0;
            int exit_status = 0;
            const char *status_cstr = NULL;
            if (WIFSTOPPED(status))
            {
                signal = WSTOPSIG(status);
                status_cstr = "STOPPED";
            }
            else if (WIFEXITED(status))
            {
                exit_status = WEXITSTATUS(status);
                status_cstr = "EXITED";
                exited = true;
            }
            else if (WIFSIGNALED(status))
            {
                signal = WTERMSIG(status);
                status_cstr = "SIGNALED";
                exited = true;
                exit_status = -1;
            }
            else
            {
                // Do not confuse multiple question marks with a trigraph.
                status_cstr = "(?""?""?)";
            }

            // Scope for pthread_cancel_disabler
            {
                ScopedPThreadCancelDisabler pthread_cancel_disabler;

                log = lldb_private::GetLogIfAllCategoriesSet (LIBLLDB_LOG_PROCESS);
                if (log)
                    log->Printf ("%s ::wait4 (pid = %i, &status, options = %i, rusage = %p) => pid = %i, status = 0x%8.8x (%s), signal = %i, exit_state = %i",
                                 function,
                                 wait_pid,
                                 options,
                                 rusage,
                                 pid,
                                 status,
                                 status_cstr,
                                 signal,
                                 exit_status);

                if (exited || (signal != 0 && monitor_signals))
                {
                    bool callback_return = callback (callback_baton, pid, signal, exit_status);
                    
                    // If our process exited, then this thread should exit
                    if (exited)
                        break;
                    // If the callback returns true, it means this process should
                    // exit
                    if (callback_return)
                        break;
                }
            }
        }
    }

    log = lldb_private::GetLogIfAllCategoriesSet (LIBLLDB_LOG_PROCESS);
    if (log)
        log->Printf ("%s (arg = %p) thread exiting...", __FUNCTION__, arg);

    return NULL;
}

size_t
Host::GetPageSize()
{
    return ::getpagesize();
}

const ArchSpec &
Host::GetArchitecture (SystemDefaultArchitecture arch_kind)
{
    static bool g_supports_32 = false;
    static bool g_supports_64 = false;
    static ArchSpec g_host_arch_32;
    static ArchSpec g_host_arch_64;

#if defined (__APPLE__)

    // Apple is different in that it can support both 32 and 64 bit executables
    // in the same operating system running concurrently. Here we detect the
    // correct host architectures for both 32 and 64 bit including if 64 bit
    // executables are supported on the system.

    if (g_supports_32 == false && g_supports_64 == false)
    {
        // All apple systems support 32 bit execution.
        g_supports_32 = true;
        uint32_t cputype, cpusubtype;
        uint32_t is_64_bit_capable = false;
        size_t len = sizeof(cputype);
        ArchSpec host_arch;
        // These will tell us about the kernel architecture, which even on a 64
        // bit machine can be 32 bit...
        if  (::sysctlbyname("hw.cputype", &cputype, &len, NULL, 0) == 0)
        {
            len = sizeof (cpusubtype);
            if (::sysctlbyname("hw.cpusubtype", &cpusubtype, &len, NULL, 0) != 0)
                cpusubtype = CPU_TYPE_ANY;
                
            len = sizeof (is_64_bit_capable);
            if  (::sysctlbyname("hw.cpu64bit_capable", &is_64_bit_capable, &len, NULL, 0) == 0)
            {
                if (is_64_bit_capable)
                    g_supports_64 = true;
            }
            
            if (is_64_bit_capable)
            {
#if defined (__i386__) || defined (__x86_64__)
                if (cpusubtype == CPU_SUBTYPE_486)
                    cpusubtype = CPU_SUBTYPE_I386_ALL;
#endif
                if (cputype & CPU_ARCH_ABI64)
                {
                    // We have a 64 bit kernel on a 64 bit system
                    g_host_arch_32.SetArchitecture (lldb::eArchTypeMachO, ~(CPU_ARCH_MASK) & cputype, cpusubtype);
                    g_host_arch_64.SetArchitecture (lldb::eArchTypeMachO, cputype, cpusubtype);
                }
                else
                {
                    // We have a 32 bit kernel on a 64 bit system
                    g_host_arch_32.SetArchitecture (lldb::eArchTypeMachO, cputype, cpusubtype);
                    cputype |= CPU_ARCH_ABI64;
                    g_host_arch_64.SetArchitecture (lldb::eArchTypeMachO, cputype, cpusubtype);
                }
            }
            else
            {
                g_host_arch_32.SetArchitecture (lldb::eArchTypeMachO, cputype, cpusubtype);
                g_host_arch_64.Clear();
            }
        }
<<<<<<< HEAD
#elif defined (__linux__)
        // FIXME: Set according to the host triple.
        g_host_arch.SetElfArch(llvm::ELF::EM_X86_64, 0);
#endif
=======
>>>>>>> 211925ad
    }
    
#else // #if defined (__APPLE__)

    if (g_supports_32 == false && g_supports_64 == false)
    {
        llvm::Triple triple(llvm::sys::getHostTriple());

        g_host_arch_32.Clear();
        g_host_arch_64.Clear();

        switch (triple.getArch())
        {
        default:
            g_host_arch_32.SetTriple(triple);
            g_supports_32 = true;
            break;

        case llvm::Triple::alpha:
        case llvm::Triple::x86_64:
        case llvm::Triple::sparcv9:
        case llvm::Triple::ppc64:
        case llvm::Triple::systemz:
        case llvm::Triple::cellspu:
            g_host_arch_64.SetTriple(triple);
            g_supports_64 = true;
            break;
        }

        g_supports_32 = g_host_arch_32.IsValid();
        g_supports_64 = g_host_arch_64.IsValid();
    }
    
#endif // #else for #if defined (__APPLE__)
    
    if (arch_kind == eSystemDefaultArchitecture32)
        return g_host_arch_32;
    else if (arch_kind == eSystemDefaultArchitecture64)
        return g_host_arch_64;

    if (g_supports_64)
        return g_host_arch_64;
        
    return g_host_arch_32;
}

const ConstString &
Host::GetVendorString()
{
    static ConstString g_vendor;
    if (!g_vendor)
    {
#if defined (__APPLE__)
        char ostype[64];
        size_t len = sizeof(ostype);
        if (::sysctlbyname("kern.ostype", &ostype, &len, NULL, 0) == 0)
            g_vendor.SetCString (ostype);
        else
            g_vendor.SetCString("apple");
#elif defined (__linux__)
        g_vendor.SetCString("gnu");
#endif
    }
    return g_vendor;
}

const ConstString &
Host::GetOSString()
{
    static ConstString g_os_string;
    if (!g_os_string)
    {
#if defined (__APPLE__)
        g_os_string.SetCString("darwin");
#elif defined (__linux__)
        g_os_string.SetCString("linux");
#endif
    }
    return g_os_string;
}

const ConstString &
Host::GetTargetTriple()
{
    static ConstString g_host_triple;
    if (!(g_host_triple))
    {
        StreamString triple;
        triple.Printf("%s-%s-%s", 
                      GetArchitecture().GetArchitectureName(),
                      GetVendorString().AsCString(),
                      GetOSString().AsCString());

        std::transform (triple.GetString().begin(), 
                        triple.GetString().end(), 
                        triple.GetString().begin(), 
                        ::tolower);

        g_host_triple.SetCString(triple.GetString().c_str());
    }
    return g_host_triple;
}

lldb::pid_t
Host::GetCurrentProcessID()
{
    return ::getpid();
}

lldb::tid_t
Host::GetCurrentThreadID()
{
#if defined (__APPLE__)
    return ::mach_thread_self();
#else
    return lldb::tid_t(pthread_self());
#endif
}

const char *
Host::GetSignalAsCString (int signo)
{
    switch (signo)
    {
    case SIGHUP:    return "SIGHUP";    // 1    hangup
    case SIGINT:    return "SIGINT";    // 2    interrupt
    case SIGQUIT:   return "SIGQUIT";   // 3    quit
    case SIGILL:    return "SIGILL";    // 4    illegal instruction (not reset when caught)
    case SIGTRAP:   return "SIGTRAP";   // 5    trace trap (not reset when caught)
    case SIGABRT:   return "SIGABRT";   // 6    abort()
#if  defined(_POSIX_C_SOURCE)
    case SIGPOLL:   return "SIGPOLL";   // 7    pollable event ([XSR] generated, not supported)
#else    // !_POSIX_C_SOURCE
    case SIGEMT:    return "SIGEMT";    // 7    EMT instruction
#endif    // !_POSIX_C_SOURCE
    case SIGFPE:    return "SIGFPE";    // 8    floating point exception
    case SIGKILL:   return "SIGKILL";   // 9    kill (cannot be caught or ignored)
    case SIGBUS:    return "SIGBUS";    // 10    bus error
    case SIGSEGV:   return "SIGSEGV";   // 11    segmentation violation
    case SIGSYS:    return "SIGSYS";    // 12    bad argument to system call
    case SIGPIPE:   return "SIGPIPE";   // 13    write on a pipe with no one to read it
    case SIGALRM:   return "SIGALRM";   // 14    alarm clock
    case SIGTERM:   return "SIGTERM";   // 15    software termination signal from kill
    case SIGURG:    return "SIGURG";    // 16    urgent condition on IO channel
    case SIGSTOP:   return "SIGSTOP";   // 17    sendable stop signal not from tty
    case SIGTSTP:   return "SIGTSTP";   // 18    stop signal from tty
    case SIGCONT:   return "SIGCONT";   // 19    continue a stopped process
    case SIGCHLD:   return "SIGCHLD";   // 20    to parent on child stop or exit
    case SIGTTIN:   return "SIGTTIN";   // 21    to readers pgrp upon background tty read
    case SIGTTOU:   return "SIGTTOU";   // 22    like TTIN for output if (tp->t_local&LTOSTOP)
#if  !defined(_POSIX_C_SOURCE)
    case SIGIO:     return "SIGIO";     // 23    input/output possible signal
#endif
    case SIGXCPU:   return "SIGXCPU";   // 24    exceeded CPU time limit
    case SIGXFSZ:   return "SIGXFSZ";   // 25    exceeded file size limit
    case SIGVTALRM: return "SIGVTALRM"; // 26    virtual time alarm
    case SIGPROF:   return "SIGPROF";   // 27    profiling time alarm
#if  !defined(_POSIX_C_SOURCE)
    case SIGWINCH:  return "SIGWINCH";  // 28    window size changes
    case SIGINFO:   return "SIGINFO";   // 29    information request
#endif
    case SIGUSR1:   return "SIGUSR1";   // 30    user defined signal 1
    case SIGUSR2:   return "SIGUSR2";   // 31    user defined signal 2
    default:
        break;
    }
    return NULL;
}

void
Host::WillTerminate ()
{
}

#if !defined (__APPLE__) // see macosx/Host.mm
void
Host::ThreadCreated (const char *thread_name)
{
}

void
Host::Backtrace (Stream &strm, uint32_t max_frames)
{
    // TODO: Is there a way to backtrace the current process on linux? Other systems?
}


size_t
Host::GetEnvironment (StringList &env)
{
    // TODO: Is there a way to the host environment for this process on linux? Other systems?
    return 0;
}

#endif

struct HostThreadCreateInfo
{
    std::string thread_name;
    thread_func_t thread_fptr;
    thread_arg_t thread_arg;
    
    HostThreadCreateInfo (const char *name, thread_func_t fptr, thread_arg_t arg) :
        thread_name (name ? name : ""),
        thread_fptr (fptr),
        thread_arg (arg)
    {
    }
};

static thread_result_t
ThreadCreateTrampoline (thread_arg_t arg)
{
    HostThreadCreateInfo *info = (HostThreadCreateInfo *)arg;
    Host::ThreadCreated (info->thread_name.c_str());
    thread_func_t thread_fptr = info->thread_fptr;
    thread_arg_t thread_arg = info->thread_arg;
    
    LogSP log(lldb_private::GetLogIfAllCategoriesSet (LIBLLDB_LOG_THREAD));
    if (log)
        log->Printf("thread created");
    
    delete info;
    return thread_fptr (thread_arg);
}

lldb::thread_t
Host::ThreadCreate
(
    const char *thread_name,
    thread_func_t thread_fptr,
    thread_arg_t thread_arg,
    Error *error
)
{
    lldb::thread_t thread = LLDB_INVALID_HOST_THREAD;
    
    // Host::ThreadCreateTrampoline will delete this pointer for us.
    HostThreadCreateInfo *info_ptr = new HostThreadCreateInfo (thread_name, thread_fptr, thread_arg);
    
    int err = ::pthread_create (&thread, NULL, ThreadCreateTrampoline, info_ptr);
    if (err == 0)
    {
        if (error)
            error->Clear();
        return thread;
    }
    
    if (error)
        error->SetError (err, eErrorTypePOSIX);
    
    return LLDB_INVALID_HOST_THREAD;
}

bool
Host::ThreadCancel (lldb::thread_t thread, Error *error)
{
    int err = ::pthread_cancel (thread);
    if (error)
        error->SetError(err, eErrorTypePOSIX);
    return err == 0;
}

bool
Host::ThreadDetach (lldb::thread_t thread, Error *error)
{
    int err = ::pthread_detach (thread);
    if (error)
        error->SetError(err, eErrorTypePOSIX);
    return err == 0;
}

bool
Host::ThreadJoin (lldb::thread_t thread, thread_result_t *thread_result_ptr, Error *error)
{
    int err = ::pthread_join (thread, thread_result_ptr);
    if (error)
        error->SetError(err, eErrorTypePOSIX);
    return err == 0;
}

//------------------------------------------------------------------
// Control access to a static file thread name map using a single
// static function to avoid a static constructor.
//------------------------------------------------------------------
static const char *
ThreadNameAccessor (bool get, lldb::pid_t pid, lldb::tid_t tid, const char *name)
{
    uint64_t pid_tid = ((uint64_t)pid << 32) | (uint64_t)tid;

    static pthread_mutex_t g_mutex = PTHREAD_MUTEX_INITIALIZER;
    Mutex::Locker locker(&g_mutex);

    typedef std::map<uint64_t, std::string> thread_name_map;
    // rdar://problem/8153284
    // Fixed a crasher where during shutdown, loggings attempted to access the
    // thread name but the static map instance had already been destructed.
    // Another approach is to introduce a static guard object which monitors its
    // own destruction and raises a flag, but this incurs more overhead.
    static thread_name_map *g_thread_names_ptr = new thread_name_map();
    thread_name_map &g_thread_names = *g_thread_names_ptr;

    if (get)
    {
        // See if the thread name exists in our thread name pool
        thread_name_map::iterator pos = g_thread_names.find(pid_tid);
        if (pos != g_thread_names.end())
            return pos->second.c_str();
    }
    else
    {
        // Set the thread name
        g_thread_names[pid_tid] = name;
    }
    return NULL;
}

const char *
Host::GetThreadName (lldb::pid_t pid, lldb::tid_t tid)
{
    const char *name = ThreadNameAccessor (true, pid, tid, NULL);
    if (name == NULL)
    {
#if defined(__APPLE__) && MAC_OS_X_VERSION_MAX_ALLOWED > MAC_OS_X_VERSION_10_5
        // We currently can only get the name of a thread in the current process.
        if (pid == Host::GetCurrentProcessID())
        {
            char pthread_name[1024];
            if (::pthread_getname_np (::pthread_from_mach_thread_np (tid), pthread_name, sizeof(pthread_name)) == 0)
            {
                if (pthread_name[0])
                {
                    // Set the thread in our string pool
                    ThreadNameAccessor (false, pid, tid, pthread_name);
                    // Get our copy of the thread name string
                    name = ThreadNameAccessor (true, pid, tid, NULL);
                }
            }
            
            if (name == NULL)
            {
                dispatch_queue_t current_queue = ::dispatch_get_current_queue ();
                if (current_queue != NULL)
                    name = dispatch_queue_get_label (current_queue);
            }
        }
#endif
    }
    return name;
}

void
Host::SetThreadName (lldb::pid_t pid, lldb::tid_t tid, const char *name)
{
    lldb::pid_t curr_pid = Host::GetCurrentProcessID();
    lldb::tid_t curr_tid = Host::GetCurrentThreadID();
    if (pid == LLDB_INVALID_PROCESS_ID)
        pid = curr_pid;

    if (tid == LLDB_INVALID_THREAD_ID)
        tid = curr_tid;

#if defined(__APPLE__) && MAC_OS_X_VERSION_MAX_ALLOWED > MAC_OS_X_VERSION_10_5
    // Set the pthread name if possible
    if (pid == curr_pid && tid == curr_tid)
    {
        ::pthread_setname_np (name);
    }
#endif
    ThreadNameAccessor (false, pid, tid, name);
}

FileSpec
Host::GetProgramFileSpec ()
{
    static FileSpec g_program_filespec;
    if (!g_program_filespec)
    {
#if defined (__APPLE__)
        char program_fullpath[PATH_MAX];
        // If DST is NULL, then return the number of bytes needed.
        uint32_t len = sizeof(program_fullpath);
        int err = _NSGetExecutablePath (program_fullpath, &len);
        if (err == 0)
            g_program_filespec.SetFile (program_fullpath, false);
        else if (err == -1)
        {
            char *large_program_fullpath = (char *)::malloc (len + 1);

            err = _NSGetExecutablePath (large_program_fullpath, &len);
            if (err == 0)
                g_program_filespec.SetFile (large_program_fullpath, false);

            ::free (large_program_fullpath);
        }
#elif defined (__linux__)
        char exe_path[PATH_MAX];
        ssize_t len = readlink("/proc/self/exe", exe_path, sizeof(exe_path) - 1);
        if (len > 0) {
            exe_path[len] = 0;
            g_program_filespec.SetFile(exe_path, false);
        }
#elif defined (__FreeBSD__)
        int exe_path_mib[4] = { CTL_KERN, KERN_PROC, KERN_PROC_PATHNAME, getpid() };
        size_t exe_path_size;
        if (sysctl(exe_path_mib, 4, NULL, &exe_path_size, NULL, 0) == 0)
        {
            char *exe_path = new char[exe_path_size];
            if (sysctl(exe_path_mib, 4, exe_path, &exe_path_size, NULL, 0) == 0)
                g_program_filespec.SetFile(exe_path, false);
            delete[] exe_path;
        }
#endif
    }
    return g_program_filespec;
}

FileSpec
Host::GetModuleFileSpecForHostAddress (const void *host_addr)
{
    FileSpec module_filespec;
    Dl_info info;
    if (::dladdr (host_addr, &info))
    {
        if (info.dli_fname)
            module_filespec.SetFile(info.dli_fname, true);
    }
    return module_filespec;
}

#if !defined (__APPLE__) // see Host.mm
bool
Host::ResolveExecutableInBundle (FileSpec &file)
{
    return false;
}
#endif

// Opaque info that tracks a dynamic library that was loaded
struct DynamicLibraryInfo
{
    DynamicLibraryInfo (const FileSpec &fs, int o, void *h) :
        file_spec (fs),
        open_options (o),
        handle (h)
    {
    }

    const FileSpec file_spec;
    uint32_t open_options;
    void * handle;
};

void *
Host::DynamicLibraryOpen (const FileSpec &file_spec, uint32_t options, Error &error)
{
    char path[PATH_MAX];
    if (file_spec.GetPath(path, sizeof(path)))
    {
<<<<<<< HEAD
        dynamic_library_handle = ::dlopen (path, RTLD_LAZY | RTLD_GLOBAL);

        if (dynamic_library_handle)
=======
        int mode = 0;
        
        if (options & eDynamicLibraryOpenOptionLazy)
            mode |= RTLD_LAZY;
        else
            mode |= RTLD_NOW;

    
        if (options & eDynamicLibraryOpenOptionLocal)
            mode |= RTLD_LOCAL;
        else
            mode |= RTLD_GLOBAL;

#ifdef LLDB_CONFIG_DLOPEN_RTLD_FIRST_SUPPORTED
        if (options & eDynamicLibraryOpenOptionLimitGetSymbol)
            mode |= RTLD_FIRST;
#endif
        
        void * opaque = ::dlopen (path, mode);

        if (opaque)
>>>>>>> 211925ad
        {
            error.Clear();
            return new DynamicLibraryInfo (file_spec, options, opaque);
        }
        else
        {
            error.SetErrorString(::dlerror());
        }
    }
    else 
    {
        error.SetErrorString("failed to extract path");
    }
    return NULL;
}

Error
Host::DynamicLibraryClose (void *opaque)
{
    Error error;
    if (opaque == NULL)
    {
        error.SetErrorString ("invalid dynamic library handle");
    }
    else
    {
        DynamicLibraryInfo *dylib_info = (DynamicLibraryInfo *) opaque;
        if (::dlclose (dylib_info->handle) != 0)
        {
            error.SetErrorString(::dlerror());
        }
        
        dylib_info->open_options = 0;
        dylib_info->handle = 0;
        delete dylib_info;
    }
    return error;
}

void *
Host::DynamicLibraryGetSymbol (void *opaque, const char *symbol_name, Error &error)
{
    if (opaque == NULL)
    {
        error.SetErrorString ("invalid dynamic library handle");
    }
    else
    {
        DynamicLibraryInfo *dylib_info = (DynamicLibraryInfo *) opaque;

        void *symbol_addr = ::dlsym (dylib_info->handle, symbol_name);
        if (symbol_addr)
        {
#ifndef LLDB_CONFIG_DLOPEN_RTLD_FIRST_SUPPORTED
            // This host doesn't support limiting searches to this shared library
            // so we need to verify that the match came from this shared library
            // if it was requested in the Host::DynamicLibraryOpen() function.
            if (dylib_info->open_options & eDynamicLibraryOpenOptionLimitGetSymbol)
            {
                FileSpec match_dylib_spec (Host::GetModuleFileSpecForHostAddress (symbol_addr));
                if (match_dylib_spec != dylib_info->file_spec)
                {
                    char dylib_path[PATH_MAX];
                    if (dylib_info->file_spec.GetPath (dylib_path, sizeof(dylib_path)))
                        error.SetErrorStringWithFormat ("symbol not found in \"%s\"", dylib_path);
                    else
                        error.SetErrorString ("symbol not found");
                    return NULL;
                }
            }
#endif
            error.Clear();
            return symbol_addr;
        }
        else
        {
            error.SetErrorString(::dlerror());
        }
    }
    return NULL;
}

// Use this symbol to identify the LLDB executable.  See Host::GetLLDBPath.
static int TheLLDBExecutable;

bool
Host::GetLLDBPath (PathType path_type, FileSpec &file_spec)
{
    // To get paths related to LLDB we get the path to the executable that
    // contains this function. On MacOSX this will be "LLDB.framework/.../LLDB",
    // on linux this is assumed to be the "lldb" main executable. If LLDB on
    // linux is actually in a shared library (lldb.so??) then this function will
    // need to be modified to "do the right thing".

    switch (path_type)
    {
    case ePathTypeLLDBShlibDir:
        {
            static ConstString g_lldb_so_dir;
            if (!g_lldb_so_dir)
            {
                FileSpec lldb_file_spec (Host::GetModuleFileSpecForHostAddress((void *)&TheLLDBExecutable));
                g_lldb_so_dir = lldb_file_spec.GetDirectory();
            }
            file_spec.GetDirectory() = g_lldb_so_dir;
            return file_spec.GetDirectory();
        }
        break;

    case ePathTypeSupportExecutableDir:  
        {
            static ConstString g_lldb_support_exe_dir;
            if (!g_lldb_support_exe_dir)
            {
                FileSpec lldb_file_spec;
                if (GetLLDBPath (ePathTypeLLDBShlibDir, lldb_file_spec))
                {
                    char raw_path[PATH_MAX];
                    char resolved_path[PATH_MAX];
                    lldb_file_spec.GetPath(raw_path, sizeof(raw_path));

#if defined (__APPLE__)
                    char *framework_pos = ::strstr (raw_path, "LLDB.framework");
                    if (framework_pos)
                    {
                        framework_pos += strlen("LLDB.framework");
                        ::strncpy (framework_pos, "/Resources", PATH_MAX - (framework_pos - raw_path));
                    }
#endif
                    FileSpec::Resolve (raw_path, resolved_path, sizeof(resolved_path));
                    g_lldb_support_exe_dir.SetCString(resolved_path);
                }
            }
            file_spec.GetDirectory() = g_lldb_support_exe_dir;
            return file_spec.GetDirectory();
        }
        break;

    case ePathTypeHeaderDir:
        {
            static ConstString g_lldb_headers_dir;
            if (!g_lldb_headers_dir)
            {
#if defined (__APPLE__)
                FileSpec lldb_file_spec;
                if (GetLLDBPath (ePathTypeLLDBShlibDir, lldb_file_spec))
                {
                    char raw_path[PATH_MAX];
                    char resolved_path[PATH_MAX];
                    lldb_file_spec.GetPath(raw_path, sizeof(raw_path));

                    char *framework_pos = ::strstr (raw_path, "LLDB.framework");
                    if (framework_pos)
                    {
                        framework_pos += strlen("LLDB.framework");
                        ::strncpy (framework_pos, "/Headers", PATH_MAX - (framework_pos - raw_path));
                    }
                    FileSpec::Resolve (raw_path, resolved_path, sizeof(resolved_path));
                    g_lldb_headers_dir.SetCString(resolved_path);
                }
#else
                // TODO: Anyone know how we can determine this for linux? Other systems??
                g_lldb_headers_dir.SetCString ("/opt/local/include/lldb");
#endif
            }
            file_spec.GetDirectory() = g_lldb_headers_dir;
            return file_spec.GetDirectory();
        }
        break;

    case ePathTypePythonDir:                
        {
            // TODO: Anyone know how we can determine this for linux? Other systems?
            // For linux we are currently assuming the location of the lldb
            // binary that contains this function is the directory that will 
            // contain lldb.so, lldb.py and embedded_interpreter.py...

            static ConstString g_lldb_python_dir;
            if (!g_lldb_python_dir)
            {
                FileSpec lldb_file_spec;
                if (GetLLDBPath (ePathTypeLLDBShlibDir, lldb_file_spec))
                {
                    char raw_path[PATH_MAX];
                    char resolved_path[PATH_MAX];
                    lldb_file_spec.GetPath(raw_path, sizeof(raw_path));

#if defined (__APPLE__)
                    char *framework_pos = ::strstr (raw_path, "LLDB.framework");
                    if (framework_pos)
                    {
                        framework_pos += strlen("LLDB.framework");
                        ::strncpy (framework_pos, "/Resources/Python", PATH_MAX - (framework_pos - raw_path));
                    }
#endif
                    FileSpec::Resolve (raw_path, resolved_path, sizeof(resolved_path));
                    g_lldb_python_dir.SetCString(resolved_path);
                }
            }
            file_spec.GetDirectory() = g_lldb_python_dir;
            return file_spec.GetDirectory();
        }
        break;
    
    case ePathTypeLLDBSystemPlugins:    // System plug-ins directory
        {
#if defined (__APPLE__)
            static ConstString g_lldb_system_plugin_dir;
            if (!g_lldb_system_plugin_dir)
            {
                FileSpec lldb_file_spec;
                if (GetLLDBPath (ePathTypeLLDBShlibDir, lldb_file_spec))
                {
                    char raw_path[PATH_MAX];
                    char resolved_path[PATH_MAX];
                    lldb_file_spec.GetPath(raw_path, sizeof(raw_path));

                    char *framework_pos = ::strstr (raw_path, "LLDB.framework");
                    if (framework_pos)
                    {
                        framework_pos += strlen("LLDB.framework");
                        ::strncpy (framework_pos, "/Resources/PlugIns", PATH_MAX - (framework_pos - raw_path));
                    }
                    FileSpec::Resolve (raw_path, resolved_path, sizeof(resolved_path));
                    g_lldb_system_plugin_dir.SetCString(resolved_path);
                }
            }
            file_spec.GetDirectory() = g_lldb_system_plugin_dir;
            return file_spec.GetDirectory();
#endif
            // TODO: where would system LLDB plug-ins be located on linux? Other systems?
            return false;
        }
        break;

    case ePathTypeLLDBUserPlugins:      // User plug-ins directory
        {
#if defined (__APPLE__)
            static ConstString g_lldb_user_plugin_dir;
            if (!g_lldb_user_plugin_dir)
            {
                char user_plugin_path[PATH_MAX];
                if (FileSpec::Resolve ("~/Library/Application Support/LLDB/PlugIns", 
                                       user_plugin_path, 
                                       sizeof(user_plugin_path)))
                {
                    g_lldb_user_plugin_dir.SetCString(user_plugin_path);
                }
            }
            file_spec.GetDirectory() = g_lldb_user_plugin_dir;
            return file_spec.GetDirectory();
#endif
            // TODO: where would user LLDB plug-ins be located on linux? Other systems?
            return false;
        }
    default:
        assert (!"Unhandled PathType");
        break;
    }

    return false;
}

uint32_t
Host::ListProcessesMatchingName (const char *name, StringList &matches, std::vector<lldb::pid_t> &pids)
{
    uint32_t num_matches = 0;

#if defined (__APPLE__)
    int num_pids;
    int size_of_pids;
    std::vector<int> pid_list;
    
    size_of_pids = proc_listpids(PROC_ALL_PIDS, 0, NULL, 0);
    if (size_of_pids == -1)
        return 0;
        
    num_pids = size_of_pids/sizeof(int);
    
    pid_list.resize (size_of_pids);
    size_of_pids = proc_listpids(PROC_ALL_PIDS, 0, &pid_list[0], size_of_pids);
    if (size_of_pids == -1)
        return 0;
        
    lldb::pid_t our_pid = getpid();
    
    for (int i = 0; i < num_pids; i++)
    {
        struct proc_bsdinfo bsd_info;
        int error = proc_pidinfo (pid_list[i], PROC_PIDTBSDINFO, (uint64_t) 0, &bsd_info, PROC_PIDTBSDINFO_SIZE);
        if (error == 0)
            continue;
        
        // Don't offer to attach to zombie processes, already traced or exiting
        // processes, and of course, ourselves...  It looks like passing the second arg of
        // 0 to proc_listpids will exclude zombies anyway, but that's not documented so...
        if (((bsd_info.pbi_flags & (PROC_FLAG_TRACED | PROC_FLAG_INEXIT)) != 0)
             || (bsd_info.pbi_status == SZOMB)
             || (bsd_info.pbi_pid == our_pid))
             continue;
        char pid_name[MAXCOMLEN * 2 + 1];
        int name_len;
        name_len = proc_name(bsd_info.pbi_pid, pid_name, MAXCOMLEN * 2);
        if (name_len == 0)
            continue;
        
        if (strstr(pid_name, name) != pid_name)
            continue;
        matches.AppendString (pid_name);
        pids.push_back (bsd_info.pbi_pid);
        num_matches++;        
    }
#endif
    
    return num_matches;
}

ArchSpec
Host::GetArchSpecForExistingProcess (lldb::pid_t pid)
{
    ArchSpec return_spec;

#if defined (__APPLE__)
    struct proc_bsdinfo bsd_info;
    int error = proc_pidinfo (pid, PROC_PIDTBSDINFO, (uint64_t) 0, &bsd_info, PROC_PIDTBSDINFO_SIZE);
    if (error == 0)
        return return_spec;
    if (bsd_info.pbi_flags & PROC_FLAG_LP64)
        return_spec.SetTriple (LLDB_ARCH_DEFAULT_64BIT);
    else 
        return_spec.SetTriple (LLDB_ARCH_DEFAULT_32BIT);
#endif
        
    return return_spec;
}

ArchSpec
Host::GetArchSpecForExistingProcess (const char *process_name)
{
    ArchSpec returnSpec;
    StringList matches;
    std::vector<lldb::pid_t> pids;
    if (ListProcessesMatchingName(process_name, matches, pids))
    {
        if (matches.GetSize() == 1)
        {
            return GetArchSpecForExistingProcess(pids[0]);
        }
    }
    return returnSpec;
}

#if !defined (__APPLE__) // see macosx/Host.mm
bool
Host::OpenFileInExternalEditor (const FileSpec &file_spec, uint32_t line_no)
{
    return false;
}

void
Host::SetCrashDescriptionWithFormat (const char *format, ...)
{
}

void
Host::SetCrashDescription (const char *description)
{
}

lldb::pid_t
LaunchApplication (const FileSpec &app_file_spec)
{
    return LLDB_INVALID_PROCESS_ID;
}

lldb::pid_t
Host::LaunchInNewTerminal 
(
    const char *tty_name,
    const char **argv, 
    const char **envp,
    const char *working_dir,
    const ArchSpec *arch_spec,
    bool stop_at_entry,
    bool disable_aslr
)
{
    return LLDB_INVALID_PROCESS_ID;
}

#endif<|MERGE_RESOLUTION|>--- conflicted
+++ resolved
@@ -29,17 +29,11 @@
 #include <libproc.h>
 #include <mach-o/dyld.h>
 #include <sys/sysctl.h>
-<<<<<<< HEAD
+
 #elif defined (__linux__)
-#include "llvm/Support/ELF.h"
+
 #include <sys/wait.h>
-=======
-
-#elif defined (__linux__)
-
-#include <sys/wait.h>
-
->>>>>>> 211925ad
+
 #endif
 
 using namespace lldb;
@@ -294,13 +288,6 @@
                 g_host_arch_64.Clear();
             }
         }
-<<<<<<< HEAD
-#elif defined (__linux__)
-        // FIXME: Set according to the host triple.
-        g_host_arch.SetElfArch(llvm::ELF::EM_X86_64, 0);
-#endif
-=======
->>>>>>> 211925ad
     }
     
 #else // #if defined (__APPLE__)
@@ -760,11 +747,6 @@
     char path[PATH_MAX];
     if (file_spec.GetPath(path, sizeof(path)))
     {
-<<<<<<< HEAD
-        dynamic_library_handle = ::dlopen (path, RTLD_LAZY | RTLD_GLOBAL);
-
-        if (dynamic_library_handle)
-=======
         int mode = 0;
         
         if (options & eDynamicLibraryOpenOptionLazy)
@@ -786,7 +768,6 @@
         void * opaque = ::dlopen (path, mode);
 
         if (opaque)
->>>>>>> 211925ad
         {
             error.Clear();
             return new DynamicLibraryInfo (file_spec, options, opaque);
