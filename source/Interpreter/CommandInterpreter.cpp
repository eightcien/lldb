--- conflicted
+++ resolved
@@ -1686,19 +1686,13 @@
     size_t indent_size = max_word_len + strlen (separator) + 2;
 
     strm.IndentMore (indent_size);
-<<<<<<< HEAD
-
-    size_t len = indent_size + strlen (help_text) + 1;
-    char *text  = (char *) malloc (len);
-    sprintf (text, "%-*s %s %s",  max_word_len, word_text, separator, help_text);
-=======
     
     StreamString text_strm;
     text_strm.Printf ("%-*s %s %s",  max_word_len, word_text, separator, help_text);
     
     size_t len = text_strm.GetSize();
     const char *text = text_strm.GetData();
->>>>>>> 211925ad
+
     if (text[len - 1] == '\n')
     {
         text_strm.EOL();
