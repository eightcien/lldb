//===-- LinuxThread.cpp -----------------------------------------*- C++ -*-===//
//
//                     The LLVM Compiler Infrastructure
//
// This file is distributed under the University of Illinois Open Source
// License. See LICENSE.TXT for details.
//
//===----------------------------------------------------------------------===//

#include <errno.h>

// C Includes
// C++ Includes
// Other libraries and framework includes
#include "lldb/Target/Process.h"
#include "lldb/Target/StopInfo.h"
#include "lldb/Target/Target.h"

#include "LinuxThread.h"
#include "ProcessLinux.h"
#include "ProcessMonitor.h"
#include "RegisterContextLinux_x86_64.h"

using namespace lldb_private;

LinuxThread::LinuxThread(Process &process, lldb::tid_t tid)
    : Thread(process, tid),
      m_frame_ap(0),
      m_stop_info_id(0),
      m_note(eNone)
{
}

LinuxThread::~LinuxThread()
{
    DestroyThread();
}

ProcessMonitor &
LinuxThread::GetMonitor()
{
    ProcessLinux &process = static_cast<ProcessLinux&>(GetProcess());
    return process.GetMonitor();
}

void
LinuxThread::RefreshStateAfterStop()
{
    RefreshPrivateStopReason();
}

const char *
LinuxThread::GetInfo()
{
    return NULL;
}

lldb::RegisterContextSP
LinuxThread::GetRegisterContext()
{
    ProcessLinux &process = static_cast<ProcessLinux&>(GetProcess());

    if (!m_reg_context_sp)
    {
        ArchSpec arch = process.GetTarget().GetArchitecture();

        switch (arch.GetGenericCPUType())
        {
        default:
            assert(false && "CPU type not supported!");
            break;

        case ArchSpec::eCPU_x86_64:
            m_reg_context_sp.reset(new RegisterContextLinux_x86_64(*this, 0));
            break;
        }
    }
    return m_reg_context_sp;
}

bool
LinuxThread::SaveFrameZeroState(RegisterCheckpoint &checkpoint)
{
    return false;
}

bool
LinuxThread::RestoreSaveFrameZero(const RegisterCheckpoint &checkpoint)
{
    return false;
}

lldb::RegisterContextSP
LinuxThread::CreateRegisterContextForFrame (lldb_private::StackFrame *frame)
{
    lldb::RegisterContextSP reg_ctx_sp;
    uint32_t concrete_frame_idx = 0;
    if (frame)
        concrete_frame_idx = frame->GetConcreteFrameIndex();
        
    if (concrete_frame_idx == 0)
        reg_ctx_sp = GetRegisterContext();
    else
        reg_ctx_sp.reset (new RegisterContextLinux_x86_64(*this, frame->GetConcreteFrameIndex()));
    return reg_ctx_sp;
}

lldb::StopInfoSP
LinuxThread::GetPrivateStopReason()
{
<<<<<<< HEAD
    if (!m_stop_info || !m_stop_info->IsValid())
=======
    const uint32_t process_stop_id = GetProcess().GetStopID();

    if (m_stop_info_id != process_stop_id || !m_stop_info || !m_stop_info->IsValid())
>>>>>>> a51ce439
        RefreshPrivateStopReason();
    return m_stop_info;
}

Unwind *
LinuxThread::GetUnwinder()
{
    return m_unwinder_ap.get();
}

bool
LinuxThread::WillResume(lldb::StateType resume_state)
{
    SetResumeState(resume_state);
    return Thread::WillResume(resume_state);
}

bool
LinuxThread::Resume()
{
    lldb::StateType resume_state = GetResumeState();
    ProcessMonitor &monitor = GetMonitor();
    bool status;

    switch (GetResumeState())
    {
    default:
        assert(false && "Unexpected state for resume!");
        status = false;
        break;

    case lldb::eStateSuspended:
        // FIXME: Implement process suspension.
        status = false;

    case lldb::eStateRunning:
        SetState(resume_state);
        status = monitor.Resume(GetID());
        break;

    case lldb::eStateStepping:
        SetState(resume_state);
        status = GetRegisterContext()->HardwareSingleStep(true);
        break;
    }

    m_note = eNone;
    return status;
}

void
LinuxThread::BreakNotify()
{
    bool status;

    status = GetRegisterContextLinux()->UpdateAfterBreakpoint();
    assert(status && "Breakpoint update failed!");

    // With our register state restored, resolve the breakpoint object
    // corresponding to our current PC.
    lldb::addr_t pc = GetRegisterContext()->GetPC();
    lldb::BreakpointSiteSP bp_site(GetProcess().GetBreakpointSiteList().FindByAddress(pc));
    assert(bp_site && bp_site->ValidForThisThread(this));

    m_note = eBreak;
    m_breakpoint = bp_site;
}

void
LinuxThread::TraceNotify()
{
    m_note = eTrace;
}

void
LinuxThread::ExitNotify()
{
    m_note = eExit;
}

void
LinuxThread::RefreshPrivateStopReason()
{
<<<<<<< HEAD
=======
    m_stop_info_id = GetProcess().GetStopID();

>>>>>>> a51ce439
    switch (m_note) {

    default:
    case eNone:
        m_stop_info.reset();
        break;

    case eBreak:
        m_stop_info = StopInfo::CreateStopReasonWithBreakpointSiteID(
            *this, m_breakpoint->GetID());
        break;

    case eTrace:
        m_stop_info = StopInfo::CreateStopReasonToTrace(*this);
        break;

    case eExit:
        m_stop_info = StopInfo::CreateStopReasonWithSignal(*this, SIGCHLD);
        break;
    }
}<|MERGE_RESOLUTION|>--- conflicted
+++ resolved
@@ -108,13 +108,9 @@
 lldb::StopInfoSP
 LinuxThread::GetPrivateStopReason()
 {
-<<<<<<< HEAD
-    if (!m_stop_info || !m_stop_info->IsValid())
-=======
     const uint32_t process_stop_id = GetProcess().GetStopID();
 
     if (m_stop_info_id != process_stop_id || !m_stop_info || !m_stop_info->IsValid())
->>>>>>> a51ce439
         RefreshPrivateStopReason();
     return m_stop_info;
 }
@@ -198,11 +194,8 @@
 void
 LinuxThread::RefreshPrivateStopReason()
 {
-<<<<<<< HEAD
-=======
     m_stop_info_id = GetProcess().GetStopID();
 
->>>>>>> a51ce439
     switch (m_note) {
 
     default:
