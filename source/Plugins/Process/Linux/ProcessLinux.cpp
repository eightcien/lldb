//===-- ProcessLinux.cpp ----------------------------------------*- C++ -*-===//
//
//                     The LLVM Compiler Infrastructure
//
// This file is distributed under the University of Illinois Open Source
// License. See LICENSE.TXT for details.
//
//===----------------------------------------------------------------------===//

// C Includes
#include <errno.h>

// C++ Includes
// Other libraries and framework includes
#include "lldb/Core/PluginManager.h"
#include "lldb/Host/Host.h"
#include "lldb/Symbol/ObjectFile.h"
#include "lldb/Target/DynamicLoader.h"
#include "lldb/Target/Target.h"

#include "ProcessLinux.h"
#include "ProcessMonitor.h"
#include "LinuxThread.h"

using namespace lldb;
using namespace lldb_private;

//------------------------------------------------------------------------------
// Static functions.

Process*
ProcessLinux::CreateInstance(Target& target, Listener &listener)
{
    return new ProcessLinux(target, listener);
}

void
ProcessLinux::Initialize()
{
    static bool g_initialized = false;

    if (!g_initialized)
    {
        PluginManager::RegisterPlugin(GetPluginNameStatic(),
                                      GetPluginDescriptionStatic(),
                                      CreateInstance);
        g_initialized = true;
    }
}

void
ProcessLinux::Terminate()
{
}

const char *
ProcessLinux::GetPluginNameStatic()
{
    return "plugin.process.linux";
}

const char *
ProcessLinux::GetPluginDescriptionStatic()
{
    return "Process plugin for Linux";
}


//------------------------------------------------------------------------------
// Constructors and destructors.

ProcessLinux::ProcessLinux(Target& target, Listener &listener)
    : Process(target, listener),
      m_monitor(NULL),
      m_module(NULL)
{
    // FIXME: Putting this code in the ctor and saving the byte order in a
    // member variable is a hack to avoid const qual issues in GetByteOrder.
    ObjectFile *obj_file = GetTarget().GetExecutableModule()->GetObjectFile();
    m_byte_order = obj_file->GetByteOrder();
}

ProcessLinux::~ProcessLinux()
{
    delete m_monitor;
}

//------------------------------------------------------------------------------
// Process protocol.

bool
ProcessLinux::CanDebug(Target &target)
{
    // For now we are just making sure the file exists for a given module
    ModuleSP exe_module_sp(target.GetExecutableModule());
    if (exe_module_sp.get())
        return exe_module_sp->GetFileSpec().Exists();
    return false;
}

Error
ProcessLinux::DoAttachToProcessWithID(lldb::pid_t pid)
{
    return Error(1, eErrorTypeGeneric);
}

Error
ProcessLinux::WillLaunch(Module* module)
{
    Error error;
    return error;
}

Error
ProcessLinux::DoLaunch(Module *module,
                       char const *argv[],
                       char const *envp[],
                       uint32_t launch_flags,
                       const char *stdin_path,
                       const char *stdout_path,
                       const char *stderr_path,
                       const char *working_directory)
{
    Error error;
    assert(m_monitor == NULL);

    SetPrivateState(eStateLaunching);
    m_monitor = new ProcessMonitor(this, module,
                                   argv, envp,
                                   stdin_path, stdout_path, stderr_path,
                                   error);

    m_module = module;

    if (!error.Success())
        return error;

    SetID(m_monitor->GetPID());
    return error;
}

void
ProcessLinux::DidLaunch()
{
}

Error
ProcessLinux::DoResume()
{
    assert(GetPrivateState() == eStateStopped && "Bad state for DoResume!");

    // Set our state to running.  This ensures inferior threads do not post a
    // state change first.
    SetPrivateState(eStateRunning);

    bool did_resume = false;
    uint32_t thread_count = m_thread_list.GetSize(false);
    for (uint32_t i = 0; i < thread_count; ++i)
    {
        LinuxThread *thread = static_cast<LinuxThread*>(
            m_thread_list.GetThreadAtIndex(i, false).get());
        did_resume = thread->Resume() || did_resume;
    }
    assert(did_resume && "Process resume failed!");

    return Error();
}

addr_t
ProcessLinux::GetImageInfoAddress()
{
    Target *target = &GetTarget();
    ObjectFile *obj_file = target->GetExecutableModule()->GetObjectFile();
    Address addr = obj_file->GetImageInfoAddress();

    if (addr.IsValid()) 
        return addr.GetLoadAddress(target);
    else
        return LLDB_INVALID_ADDRESS;
}

Error
ProcessLinux::DoHalt(bool &caused_stop)
{
    return Error(1, eErrorTypeGeneric);
}

Error
ProcessLinux::DoDetach()
{
    return Error(1, eErrorTypeGeneric);
}

Error
ProcessLinux::DoSignal(int signal)
{
    return Error(1, eErrorTypeGeneric);
}

Error
ProcessLinux::DoDestroy()
{
    Error error;

    if (!HasExited())
    {
        // Shut down the private state thread as we will synchronize with events
        // ourselves.  Discard all current thread plans.
        PausePrivateStateThread();
        GetThreadList().DiscardThreadPlans();

        // Bringing the inferior into limbo will be caught by our monitor
        // thread, in turn updating the process state.
        if (!m_monitor->BringProcessIntoLimbo())
        {
            error.SetErrorToGenericError();
            error.SetErrorString("Process termination failed.");
            return error;
        }

        // Wait for the event to arrive.  This is guaranteed to be an exit event.
        StateType state;
        EventSP event;
        do {
            TimeValue timeout_time;
            timeout_time = TimeValue::Now();
            timeout_time.OffsetWithSeconds(2);
            state = WaitForStateChangedEventsPrivate(&timeout_time, event);
        } while (state != eStateExited && state != eStateInvalid);

        // Check if we timed out waiting for the exit event to arrive.
        if (state == eStateInvalid)
            error.SetErrorString("ProcessLinux::DoDestroy timed out.");

        // Restart standard event handling and send the process the final kill,
        // driving it out of limbo.
        ResumePrivateStateThread();
    }

    if (kill(m_monitor->GetPID(), SIGKILL) && error.Success())
        error.SetErrorToErrno();

    return error;
}

void
ProcessLinux::SendMessage(const ProcessMessage &message)
{
    Mutex::Locker lock(m_message_mutex);

    switch (message.GetKind())
    {
    default:
        SetPrivateState(eStateStopped);
        break;

    case ProcessMessage::eInvalidMessage:
        return;

    case ProcessMessage::eExitMessage:
        SetExitStatus(message.GetExitStatus(), NULL);
        break;

    case ProcessMessage::eSignalMessage:
        SetExitStatus(-1, NULL);
        break;
    }

    m_message_queue.push(message);
}

void
ProcessLinux::RefreshStateAfterStop()
{
    Mutex::Locker lock(m_message_mutex);
    if (m_message_queue.empty())
        return;

    ProcessMessage &message = m_message_queue.front();

    // Resolve the thread this message corresponds to.
    lldb::tid_t tid = message.GetTID();
    LinuxThread *thread = static_cast<LinuxThread*>(
        GetThreadList().FindThreadByID(tid, false).get());

    switch (message.GetKind())
    {
    default:
        assert(false && "Unexpected message kind!");
        break;

    case ProcessMessage::eExitMessage:
    case ProcessMessage::eSignalMessage:
        thread->ExitNotify();
        break;

    case ProcessMessage::eTraceMessage:
        thread->TraceNotify();
        break;

    case ProcessMessage::eBreakpointMessage:
        thread->BreakNotify();
        break;
    }

    m_message_queue.pop();
}

bool
ProcessLinux::IsAlive()
{
    StateType state = GetPrivateState();
    return state != eStateExited && state != eStateInvalid;
}

size_t
ProcessLinux::DoReadMemory(addr_t vm_addr,
                           void *buf, size_t size, Error &error)
{
    return m_monitor->ReadMemory(vm_addr, buf, size, error);
}

size_t
ProcessLinux::DoWriteMemory(addr_t vm_addr, const void *buf, size_t size,
                            Error &error)
{
    return m_monitor->WriteMemory(vm_addr, buf, size, error);
}

addr_t
ProcessLinux::DoAllocateMemory(size_t size, uint32_t permissions,
                               Error &error)
{
    return 0;
}

addr_t
ProcessLinux::AllocateMemory(size_t size, uint32_t permissions, Error &error)
{
    return 0;
}

Error
ProcessLinux::DoDeallocateMemory(lldb::addr_t ptr)
{
    return Error(1, eErrorTypeGeneric);
}

size_t
ProcessLinux::GetSoftwareBreakpointTrapOpcode(BreakpointSite* bp_site)
{
    static const uint8_t g_i386_opcode[] = { 0xCC };

    ArchSpec arch = GetTarget().GetArchitecture();
    const uint8_t *opcode = NULL;
    size_t opcode_size = 0;

    switch (arch.GetCore())
    {
    default:
        assert(false && "CPU type not supported!");
        break;

    case ArchSpec::eCore_x86_32_i386:
    case ArchSpec::eCore_x86_64_x86_64:
        opcode = g_i386_opcode;
        opcode_size = sizeof(g_i386_opcode);
        break;
    }

    bp_site->SetTrapOpcode(opcode, opcode_size);
    return opcode_size;
}

Error
ProcessLinux::EnableBreakpoint(BreakpointSite *bp_site)
{
    return EnableSoftwareBreakpoint(bp_site);
}

Error
ProcessLinux::DisableBreakpoint(BreakpointSite *bp_site)
{
    return DisableSoftwareBreakpoint(bp_site);
}

uint32_t
ProcessLinux::UpdateThreadListIfNeeded()
{
    // Do not allow recursive updates.
    return m_thread_list.GetSize(false);
}

ByteOrder
ProcessLinux::GetByteOrder() const
{
    // FIXME: We should be able to extract this value directly.  See comment in
    // ProcessLinux().
    return m_byte_order;
}

<<<<<<< HEAD
DynamicLoader *
ProcessLinux::GetDynamicLoader()
{
    return m_dyld_ap.get();
}

size_t
ProcessLinux::PutSTDIN(const char *buf, size_t len, Error &error)
{
    ssize_t status;
    if ((status = write(m_monitor->GetTerminalFD(), buf, len)) < 0) 
    {
        error.SetErrorToErrno();
        return 0;
    }
    return status;
}

size_t
ProcessLinux::GetSTDOUT(char *buf, size_t len, Error &error)
{
    ssize_t bytes_read;

    // The terminal file descriptor is always in non-block mode.
    if ((bytes_read = read(m_monitor->GetTerminalFD(), buf, len)) < 0) 
    {
        if (errno != EAGAIN)
            error.SetErrorToErrno();
        return 0;
    }
    return bytes_read;
}

size_t
ProcessLinux::GetSTDERR(char *buf, size_t len, Error &error)
{
    return GetSTDOUT(buf, len, error);
}

=======
>>>>>>> 211925ad
//------------------------------------------------------------------------------
// ProcessInterface protocol.

const char *
ProcessLinux::GetPluginName()
{
    return "process.linux";
}

const char *
ProcessLinux::GetShortPluginName()
{
    return "process.linux";
}

uint32_t
ProcessLinux::GetPluginVersion()
{
    return 1;
}

void
ProcessLinux::GetPluginCommandHelp(const char *command, Stream *strm)
{
}

Error
ProcessLinux::ExecutePluginCommand(Args &command, Stream *strm)
{
    return Error(1, eErrorTypeGeneric);
}

Log *
ProcessLinux::EnablePluginLogging(Stream *strm, Args &command)
{
    return NULL;
}

//------------------------------------------------------------------------------
// Utility functions.

bool
ProcessLinux::HasExited()
{
    switch (GetPrivateState())
    {
    default:
        break;

    case eStateUnloaded:
    case eStateCrashed:
    case eStateDetached:
    case eStateExited:
        return true;
    }

    return false;
}<|MERGE_RESOLUTION|>--- conflicted
+++ resolved
@@ -399,13 +399,6 @@
     return m_byte_order;
 }
 
-<<<<<<< HEAD
-DynamicLoader *
-ProcessLinux::GetDynamicLoader()
-{
-    return m_dyld_ap.get();
-}
-
 size_t
 ProcessLinux::PutSTDIN(const char *buf, size_t len, Error &error)
 {
@@ -439,8 +432,6 @@
     return GetSTDOUT(buf, len, error);
 }
 
-=======
->>>>>>> 211925ad
 //------------------------------------------------------------------------------
 // ProcessInterface protocol.
 
