//===-- Process.cpp ---------------------------------------------*- C++ -*-===//
//
//                     The LLVM Compiler Infrastructure
//
// This file is distributed under the University of Illinois Open Source
// License. See LICENSE.TXT for details.
//
//===----------------------------------------------------------------------===//

#include "lldb/Target/Process.h"

#include "lldb/lldb-private-log.h"

#include "lldb/Breakpoint/StoppointCallbackContext.h"
#include "lldb/Breakpoint/BreakpointLocation.h"
#include "lldb/Core/Event.h"
#include "lldb/Core/ConnectionFileDescriptor.h"
#include "lldb/Core/Debugger.h"
#include "lldb/Core/InputReader.h"
#include "lldb/Core/Log.h"
#include "lldb/Core/PluginManager.h"
#include "lldb/Core/State.h"
#include "lldb/Interpreter/CommandInterpreter.h"
#include "lldb/Host/Host.h"
#include "lldb/Target/ABI.h"
#include "lldb/Target/DynamicLoader.h"
#include "lldb/Target/LanguageRuntime.h"
#include "lldb/Target/CPPLanguageRuntime.h"
#include "lldb/Target/ObjCLanguageRuntime.h"
#include "lldb/Target/RegisterContext.h"
#include "lldb/Target/StopInfo.h"
#include "lldb/Target/Target.h"
#include "lldb/Target/TargetList.h"
#include "lldb/Target/Thread.h"
#include "lldb/Target/ThreadPlan.h"

using namespace lldb;
using namespace lldb_private;


//----------------------------------------------------------------------
// MemoryCache constructor
//----------------------------------------------------------------------
Process::MemoryCache::MemoryCache() :
    m_cache_line_byte_size (512),
    m_cache_mutex (Mutex::eMutexTypeRecursive),
    m_cache ()
{
}

//----------------------------------------------------------------------
// Destructor
//----------------------------------------------------------------------
Process::MemoryCache::~MemoryCache()
{
}

void
Process::MemoryCache::Clear()
{
    Mutex::Locker locker (m_cache_mutex);
    m_cache.clear();
}

void
Process::MemoryCache::Flush (addr_t addr, size_t size)
{
    if (size == 0)
        return;

    const uint32_t cache_line_byte_size = m_cache_line_byte_size;
    const addr_t end_addr = (addr + size - 1);
    const addr_t flush_start_addr = addr - (addr % cache_line_byte_size);
    const addr_t flush_end_addr = end_addr - (end_addr % cache_line_byte_size);
    
    Mutex::Locker locker (m_cache_mutex);
    if (m_cache.empty())
        return;

    assert ((flush_start_addr % cache_line_byte_size) == 0);

    for (addr_t curr_addr = flush_start_addr; curr_addr <= flush_end_addr; curr_addr += cache_line_byte_size)
    {
        collection::iterator pos = m_cache.find (curr_addr);
        if (pos != m_cache.end())
            m_cache.erase(pos);
    }
}

size_t
Process::MemoryCache::Read 
(
    Process *process,
    addr_t addr, 
    void *dst, 
    size_t dst_len,
    Error &error
)
{
    size_t bytes_left = dst_len;
    if (dst && bytes_left > 0)
    {
        const uint32_t cache_line_byte_size = m_cache_line_byte_size;
        uint8_t *dst_buf = (uint8_t *)dst;
        addr_t curr_addr = addr - (addr % cache_line_byte_size);
        addr_t cache_offset = addr - curr_addr;
        Mutex::Locker locker (m_cache_mutex);
        
        while (bytes_left > 0)
        {
            collection::const_iterator pos = m_cache.find (curr_addr);
            collection::const_iterator end = m_cache.end ();

            if (pos != end)
            {
                size_t curr_read_size = cache_line_byte_size - cache_offset;
                if (curr_read_size > bytes_left)
                    curr_read_size = bytes_left;
                    
                memcpy (dst_buf + dst_len - bytes_left, pos->second->GetBytes() + cache_offset, curr_read_size);

                bytes_left -= curr_read_size;
                curr_addr += curr_read_size + cache_offset;
                cache_offset = 0;
                
                if (bytes_left > 0)
                {
                    // Get sequential cache page hits
                    for (++pos; (pos != end) && (bytes_left > 0); ++pos)
                    {
                        assert ((curr_addr % cache_line_byte_size) == 0);

                        if (pos->first != curr_addr)
                            break;

                        curr_read_size = pos->second->GetByteSize();
                        if (curr_read_size > bytes_left)
                            curr_read_size = bytes_left;

                        memcpy (dst_buf + dst_len - bytes_left, pos->second->GetBytes(), curr_read_size);

                        bytes_left -= curr_read_size;
                        curr_addr += curr_read_size;
                        
                        // We have a cache page that succeeded to read some bytes
                        // but not an entire page. If this happens, we must cap
                        // off how much data we are able to read...
                        if (pos->second->GetByteSize() != cache_line_byte_size)
                            return dst_len - bytes_left;
                    }
                }
            }
            
            // We need to read from the process
            
            if (bytes_left > 0)
            {
                assert ((curr_addr % cache_line_byte_size) == 0);
                std::auto_ptr<DataBufferHeap> data_buffer_heap_ap(new DataBufferHeap (cache_line_byte_size, 0));
                size_t process_bytes_read = process->ReadMemoryFromInferior (curr_addr, 
                                                                             data_buffer_heap_ap->GetBytes(), 
                                                                             data_buffer_heap_ap->GetByteSize(), 
                                                                             error);
                if (process_bytes_read == 0)
                    return dst_len - bytes_left;

                if (process_bytes_read != cache_line_byte_size)
                    data_buffer_heap_ap->SetByteSize (process_bytes_read);
                m_cache[curr_addr] = DataBufferSP (data_buffer_heap_ap.release());
                // We have read data and put it into the cache, continue through the
                // loop again to get the data out of the cache...
            }
        }
    }
    
    return dst_len - bytes_left;
}

Process*
Process::FindPlugin (Target &target, const char *plugin_name, Listener &listener)
{
    ProcessCreateInstance create_callback = NULL;
    if (plugin_name)
    {
        create_callback  = PluginManager::GetProcessCreateCallbackForPluginName (plugin_name);
        if (create_callback)
        {
            std::auto_ptr<Process> debugger_ap(create_callback(target, listener));
            if (debugger_ap->CanDebug(target))
                return debugger_ap.release();
        }
    }
    else
    {
        for (uint32_t idx = 0; (create_callback = PluginManager::GetProcessCreateCallbackAtIndex(idx)) != NULL; ++idx)
        {
            std::auto_ptr<Process> debugger_ap(create_callback(target, listener));
            if (debugger_ap->CanDebug(target))
                return debugger_ap.release();
        }
    }
    return NULL;
}


//----------------------------------------------------------------------
// Process constructor
//----------------------------------------------------------------------
Process::Process(Target &target, Listener &listener) :
    UserID (LLDB_INVALID_PROCESS_ID),
    Broadcaster ("lldb.process"),
    ProcessInstanceSettings (*GetSettingsController()),
    m_target (target),
    m_public_state (eStateUnloaded),
    m_private_state (eStateUnloaded),
    m_private_state_broadcaster ("lldb.process.internal_state_broadcaster"),
    m_private_state_control_broadcaster ("lldb.process.internal_state_control_broadcaster"),
    m_private_state_listener ("lldb.process.internal_state_listener"),
    m_private_state_control_wait(),
    m_private_state_thread (LLDB_INVALID_HOST_THREAD),
    m_stop_id (0),
    m_thread_index_id (0),
    m_exit_status (-1),
    m_exit_string (),
    m_thread_list (this),
    m_notifications (),
    m_image_tokens (),
    m_listener (listener),
    m_breakpoint_site_list (),
    m_dynamic_checkers_ap (),
    m_unix_signals (),
    m_target_triple (),
    m_byte_order (lldb::endian::InlHostByteOrder()),
    m_addr_byte_size (0),
    m_abi_sp (),
    m_process_input_reader (),
    m_stdio_communication ("process.stdio"),
    m_stdio_communication_mutex (Mutex::eMutexTypeRecursive),
    m_stdout_data (),
    m_memory_cache (),
    m_next_event_action_ap()
{
    UpdateInstanceName();

    LogSP log(lldb_private::GetLogIfAllCategoriesSet (LIBLLDB_LOG_OBJECT));
    if (log)
        log->Printf ("%p Process::Process()", this);

    SetEventName (eBroadcastBitStateChanged, "state-changed");
    SetEventName (eBroadcastBitInterrupt, "interrupt");
    SetEventName (eBroadcastBitSTDOUT, "stdout-available");
    SetEventName (eBroadcastBitSTDERR, "stderr-available");
    
    listener.StartListeningForEvents (this,
                                      eBroadcastBitStateChanged |
                                      eBroadcastBitInterrupt |
                                      eBroadcastBitSTDOUT |
                                      eBroadcastBitSTDERR);

    m_private_state_listener.StartListeningForEvents(&m_private_state_broadcaster,
                                                     eBroadcastBitStateChanged);

    m_private_state_listener.StartListeningForEvents(&m_private_state_control_broadcaster,
                                                     eBroadcastInternalStateControlStop |
                                                     eBroadcastInternalStateControlPause |
                                                     eBroadcastInternalStateControlResume);
}

//----------------------------------------------------------------------
// Destructor
//----------------------------------------------------------------------
Process::~Process()
{
    LogSP log(lldb_private::GetLogIfAllCategoriesSet (LIBLLDB_LOG_OBJECT));
    if (log)
        log->Printf ("%p Process::~Process()", this);
    StopPrivateStateThread();
}

void
Process::Finalize()
{
    // Do any cleanup needed prior to being destructed... Subclasses
    // that override this method should call this superclass method as well.
}

void
Process::RegisterNotificationCallbacks (const Notifications& callbacks)
{
    m_notifications.push_back(callbacks);
    if (callbacks.initialize != NULL)
        callbacks.initialize (callbacks.baton, this);
}

bool
Process::UnregisterNotificationCallbacks(const Notifications& callbacks)
{
    std::vector<Notifications>::iterator pos, end = m_notifications.end();
    for (pos = m_notifications.begin(); pos != end; ++pos)
    {
        if (pos->baton == callbacks.baton &&
            pos->initialize == callbacks.initialize &&
            pos->process_state_changed == callbacks.process_state_changed)
        {
            m_notifications.erase(pos);
            return true;
        }
    }
    return false;
}

void
Process::SynchronouslyNotifyStateChanged (StateType state)
{
    std::vector<Notifications>::iterator notification_pos, notification_end = m_notifications.end();
    for (notification_pos = m_notifications.begin(); notification_pos != notification_end; ++notification_pos)
    {
        if (notification_pos->process_state_changed)
            notification_pos->process_state_changed (notification_pos->baton, this, state);
    }
}

// FIXME: We need to do some work on events before the general Listener sees them.
// For instance if we are continuing from a breakpoint, we need to ensure that we do
// the little "insert real insn, step & stop" trick.  But we can't do that when the
// event is delivered by the broadcaster - since that is done on the thread that is
// waiting for new events, so if we needed more than one event for our handling, we would
// stall.  So instead we do it when we fetch the event off of the queue.
//

StateType
Process::GetNextEvent (EventSP &event_sp)
{
    StateType state = eStateInvalid;

    if (m_listener.GetNextEventForBroadcaster (this, event_sp) && event_sp)
        state = Process::ProcessEventData::GetStateFromEvent (event_sp.get());

    return state;
}


StateType
Process::WaitForProcessToStop (const TimeValue *timeout)
{
    StateType match_states[] = { eStateStopped, eStateCrashed, eStateDetached, eStateExited, eStateUnloaded };
    return WaitForState (timeout, match_states, sizeof(match_states) / sizeof(StateType));
}


StateType
Process::WaitForState
(
    const TimeValue *timeout,
    const StateType *match_states, const uint32_t num_match_states
)
{
    EventSP event_sp;
    uint32_t i;
    StateType state = GetState();
    while (state != eStateInvalid)
    {
        // If we are exited or detached, we won't ever get back to any
        // other valid state...
        if (state == eStateDetached || state == eStateExited)
            return state;

        state = WaitForStateChangedEvents (timeout, event_sp);

        for (i=0; i<num_match_states; ++i)
        {
            if (match_states[i] == state)
                return state;
        }
    }
    return state;
}

bool
Process::HijackProcessEvents (Listener *listener)
{
    if (listener != NULL)
    {
        return HijackBroadcaster(listener, eBroadcastBitStateChanged);
    }
    else
        return false;
}

void
Process::RestoreProcessEvents ()
{
    RestoreBroadcaster();
}

StateType
Process::WaitForStateChangedEvents (const TimeValue *timeout, EventSP &event_sp)
{
    LogSP log(lldb_private::GetLogIfAllCategoriesSet (LIBLLDB_LOG_PROCESS));

    if (log)
        log->Printf ("Process::%s (timeout = %p, event_sp)...", __FUNCTION__, timeout);

    StateType state = eStateInvalid;
    if (m_listener.WaitForEventForBroadcasterWithType (timeout,
                                                       this,
                                                       eBroadcastBitStateChanged,
                                                       event_sp))
        state = Process::ProcessEventData::GetStateFromEvent(event_sp.get());

    if (log)
        log->Printf ("Process::%s (timeout = %p, event_sp) => %s",
                     __FUNCTION__,
                     timeout,
                     StateAsCString(state));
    return state;
}

Event *
Process::PeekAtStateChangedEvents ()
{
    LogSP log(lldb_private::GetLogIfAllCategoriesSet (LIBLLDB_LOG_PROCESS));

    if (log)
        log->Printf ("Process::%s...", __FUNCTION__);

    Event *event_ptr;
    event_ptr = m_listener.PeekAtNextEventForBroadcasterWithType (this,
                                                                  eBroadcastBitStateChanged);
    if (log)
    {
        if (event_ptr)
        {
            log->Printf ("Process::%s (event_ptr) => %s",
                         __FUNCTION__,
                         StateAsCString(ProcessEventData::GetStateFromEvent (event_ptr)));
        }
        else 
        {
            log->Printf ("Process::%s no events found",
                         __FUNCTION__);
        }
    }
    return event_ptr;
}

StateType
Process::WaitForStateChangedEventsPrivate (const TimeValue *timeout, EventSP &event_sp)
{
    LogSP log(lldb_private::GetLogIfAllCategoriesSet (LIBLLDB_LOG_PROCESS));

    if (log)
        log->Printf ("Process::%s (timeout = %p, event_sp)...", __FUNCTION__, timeout);

    StateType state = eStateInvalid;
    if (m_private_state_listener.WaitForEventForBroadcasterWithType (timeout,
                                                                     &m_private_state_broadcaster,
                                                                     eBroadcastBitStateChanged,
                                                                     event_sp))
        state = Process::ProcessEventData::GetStateFromEvent(event_sp.get());

    // This is a bit of a hack, but when we wait here we could very well return
    // to the command-line, and that could disable the log, which would render the
    // log we got above invalid.
    if (log)
    {
        if (state == eStateInvalid)
            log->Printf ("Process::%s (timeout = %p, event_sp) => TIMEOUT", __FUNCTION__, timeout);
        else
            log->Printf ("Process::%s (timeout = %p, event_sp) => %s", __FUNCTION__, timeout, StateAsCString(state));
    }
    return state;
}

bool
Process::WaitForEventsPrivate (const TimeValue *timeout, EventSP &event_sp, bool control_only)
{
    LogSP log(lldb_private::GetLogIfAllCategoriesSet (LIBLLDB_LOG_PROCESS));

    if (log)
        log->Printf ("Process::%s (timeout = %p, event_sp)...", __FUNCTION__, timeout);

    if (control_only)
        return m_private_state_listener.WaitForEventForBroadcaster(timeout, &m_private_state_control_broadcaster, event_sp);
    else
        return m_private_state_listener.WaitForEvent(timeout, event_sp);
}

bool
Process::IsRunning () const
{
    return StateIsRunningState (m_public_state.GetValue());
}

int
Process::GetExitStatus ()
{
    if (m_public_state.GetValue() == eStateExited)
        return m_exit_status;
    return -1;
}


void
Process::ProcessInstanceSettings::GetHostEnvironmentIfNeeded ()
{
    if (m_inherit_host_env && !m_got_host_env)
    {
        m_got_host_env = true;
        StringList host_env;
        const size_t host_env_count = Host::GetEnvironment (host_env);
        for (size_t idx=0; idx<host_env_count; idx++)
        {
            const char *env_entry = host_env.GetStringAtIndex (idx);
            if (env_entry)
            {
                const char *equal_pos = ::strchr(env_entry, '=');
                if (equal_pos)
                {
                    std::string key (env_entry, equal_pos - env_entry);
                    std::string value (equal_pos + 1);
                    if (m_env_vars.find (key) == m_env_vars.end())
                        m_env_vars[key] = value;
                }
            }
        }
    }
}


size_t
Process::ProcessInstanceSettings::GetEnvironmentAsArgs (Args &env)
{
    GetHostEnvironmentIfNeeded ();

    dictionary::const_iterator pos, end = m_env_vars.end();
    for (pos = m_env_vars.begin(); pos != end; ++pos)
    {
        std::string env_var_equal_value (pos->first);
        env_var_equal_value.append(1, '=');
        env_var_equal_value.append (pos->second);
        env.AppendArgument (env_var_equal_value.c_str());
    }
    return env.GetArgumentCount();
}


const char *
Process::GetExitDescription ()
{
    if (m_public_state.GetValue() == eStateExited && !m_exit_string.empty())
        return m_exit_string.c_str();
    return NULL;
}

bool
Process::SetExitStatus (int status, const char *cstr)
{
    LogSP log(lldb_private::GetLogIfAnyCategoriesSet (LIBLLDB_LOG_STATE | LIBLLDB_LOG_PROCESS));
    if (log)
        log->Printf("Process::SetExitStatus (status=%i (0x%8.8x), description=%s%s%s)", 
                    status, status,
                    cstr ? "\"" : "",
                    cstr ? cstr : "NULL",
                    cstr ? "\"" : "");

    // We were already in the exited state
    if (m_private_state.GetValue() == eStateExited)
    {
        if (log)
            log->Printf("Process::SetExitStatus () ignoring exit status because state was already set to eStateExited");
        return false;
    }
    
    m_exit_status = status;
    if (cstr)
        m_exit_string = cstr;
    else
        m_exit_string.clear();

    DidExit ();

    SetPrivateState (eStateExited);
    return true;
}

// This static callback can be used to watch for local child processes on
// the current host. The the child process exits, the process will be
// found in the global target list (we want to be completely sure that the
// lldb_private::Process doesn't go away before we can deliver the signal.
bool
Process::SetProcessExitStatus
(
    void *callback_baton,
    lldb::pid_t pid,
    int signo,      // Zero for no signal
    int exit_status      // Exit value of process if signal is zero
)
{
    if (signo == 0 || exit_status)
    {
        TargetSP target_sp(Debugger::FindTargetWithProcessID (pid));
        if (target_sp)
        {
            ProcessSP process_sp (target_sp->GetProcessSP());
            if (process_sp)
            {
                const char *signal_cstr = NULL;
                if (signo)
                    signal_cstr = process_sp->GetUnixSignals().GetSignalAsCString (signo);

                process_sp->SetExitStatus (exit_status, signal_cstr);
            }
        }
        return true;
    }
    return false;
}


uint32_t
Process::GetNextThreadIndexID ()
{
    return ++m_thread_index_id;
}

StateType
Process::GetState()
{
    // If any other threads access this we will need a mutex for it
    return m_public_state.GetValue ();
}

void
Process::SetPublicState (StateType new_state)
{
    LogSP log(lldb_private::GetLogIfAnyCategoriesSet (LIBLLDB_LOG_STATE | LIBLLDB_LOG_PROCESS));
    if (log)
        log->Printf("Process::SetPublicState (%s)", StateAsCString(new_state));
    m_public_state.SetValue (new_state);
}

StateType
Process::GetPrivateState ()
{
    return m_private_state.GetValue();
}

void
Process::SetPrivateState (StateType new_state)
{
    LogSP log(lldb_private::GetLogIfAnyCategoriesSet (LIBLLDB_LOG_STATE | LIBLLDB_LOG_PROCESS));
    bool state_changed = false;

    if (log)
        log->Printf("Process::SetPrivateState (%s)", StateAsCString(new_state));

    Mutex::Locker locker(m_private_state.GetMutex());

    const StateType old_state = m_private_state.GetValueNoLock ();
    state_changed = old_state != new_state;
    if (state_changed)
    {
        m_private_state.SetValueNoLock (new_state);
        if (StateIsStoppedState(new_state))
        {
            m_stop_id++;
            m_memory_cache.Clear();
            if (log)
                log->Printf("Process::SetPrivateState (%s) stop_id = %u", StateAsCString(new_state), m_stop_id);
        }
        // Use our target to get a shared pointer to ourselves...
        m_private_state_broadcaster.BroadcastEvent (eBroadcastBitStateChanged, new ProcessEventData (GetTarget().GetProcessSP(), new_state));
    }
    else
    {
        if (log)
            log->Printf("Process::SetPrivateState (%s) state didn't change. Ignoring...", StateAsCString(new_state), StateAsCString(old_state));
    }
}


uint32_t
Process::GetStopID() const
{
    return m_stop_id;
}

addr_t
Process::GetImageInfoAddress()
{
    return LLDB_INVALID_ADDRESS;
}

//----------------------------------------------------------------------
// LoadImage
//
// This function provides a default implementation that works for most
// unix variants. Any Process subclasses that need to do shared library
// loading differently should override LoadImage and UnloadImage and
// do what is needed.
//----------------------------------------------------------------------
uint32_t
Process::LoadImage (const FileSpec &image_spec, Error &error)
{
    DynamicLoader *loader = GetDynamicLoader();
    if (loader)
    {
        error = loader->CanLoadImage();
        if (error.Fail())
            return LLDB_INVALID_IMAGE_TOKEN;
    }
    
    if (error.Success())
    {
        ThreadSP thread_sp(GetThreadList ().GetSelectedThread());
        if (thread_sp == NULL)
            thread_sp = GetThreadList ().GetThreadAtIndex(0, true);
        
        if (thread_sp)
        {
            StackFrameSP frame_sp (thread_sp->GetStackFrameAtIndex (0));
            
            if (frame_sp)
            {
                ExecutionContext exe_ctx;
                frame_sp->CalculateExecutionContext (exe_ctx);
                bool unwind_on_error = true;
                bool keep_in_memory = false;
                StreamString expr;
                char path[PATH_MAX];
                image_spec.GetPath(path, sizeof(path));
                expr.Printf("dlopen (\"%s\", 2)", path);
                const char *prefix = "extern \"C\" void* dlopen (const char *path, int mode);\n";
                lldb::ValueObjectSP result_valobj_sp;
                ClangUserExpression::Evaluate (exe_ctx, keep_in_memory, unwind_on_error, expr.GetData(), prefix, result_valobj_sp);
                if (result_valobj_sp->GetError().Success())
                {
                    Scalar scalar;
                    if (result_valobj_sp->ResolveValue (frame_sp.get(), scalar))
                    {
                        addr_t image_ptr = scalar.ULongLong(LLDB_INVALID_ADDRESS);
                        if (image_ptr != 0 && image_ptr != LLDB_INVALID_ADDRESS)
                        {
                            uint32_t image_token = m_image_tokens.size();
                            m_image_tokens.push_back (image_ptr);
                            return image_token;
                        }
                    }
                }
            }
        }
    }
    return LLDB_INVALID_IMAGE_TOKEN;
}

//----------------------------------------------------------------------
// UnloadImage
//
// This function provides a default implementation that works for most
// unix variants. Any Process subclasses that need to do shared library
// loading differently should override LoadImage and UnloadImage and
// do what is needed.
//----------------------------------------------------------------------
Error
Process::UnloadImage (uint32_t image_token)
{
    Error error;
    if (image_token < m_image_tokens.size())
    {
        const addr_t image_addr = m_image_tokens[image_token];
        if (image_addr == LLDB_INVALID_ADDRESS)
        {
            error.SetErrorString("image already unloaded");
        }
        else
        {
            DynamicLoader *loader = GetDynamicLoader();
            if (loader)
                error = loader->CanLoadImage();
            
            if (error.Success())
            {
                ThreadSP thread_sp(GetThreadList ().GetSelectedThread());
                if (thread_sp == NULL)
                    thread_sp = GetThreadList ().GetThreadAtIndex(0, true);
                
                if (thread_sp)
                {
                    StackFrameSP frame_sp (thread_sp->GetStackFrameAtIndex (0));
                    
                    if (frame_sp)
                    {
                        ExecutionContext exe_ctx;
                        frame_sp->CalculateExecutionContext (exe_ctx);
                        bool unwind_on_error = true;
                        bool keep_in_memory = false;
                        StreamString expr;
                        expr.Printf("dlclose ((void *)0x%llx)", image_addr);
                        const char *prefix = "extern \"C\" int dlclose(void* handle);\n";
                        lldb::ValueObjectSP result_valobj_sp;
                        ClangUserExpression::Evaluate (exe_ctx, unwind_on_error, keep_in_memory, expr.GetData(), prefix, result_valobj_sp);
                        if (result_valobj_sp->GetError().Success())
                        {
                            Scalar scalar;
                            if (result_valobj_sp->ResolveValue (frame_sp.get(), scalar))
                            {
                                if (scalar.UInt(1))
                                {
                                    error.SetErrorStringWithFormat("expression failed: \"%s\"", expr.GetData());
                                }
                                else
                                {
                                    m_image_tokens[image_token] = LLDB_INVALID_ADDRESS;
                                }
                            }
                        }
                        else
                        {
                            error = result_valobj_sp->GetError();
                        }
                    }
                }
            }
        }
    }
    else
    {
        error.SetErrorString("invalid image token");
    }
    return error;
}

DynamicLoader *
Process::GetDynamicLoader()
{
    return NULL;
}

const ABI *
Process::GetABI()
{
    ConstString& triple = m_target_triple;

    if (triple.IsEmpty())
        return NULL;

    if (m_abi_sp.get() == NULL)
    {
        m_abi_sp.reset(ABI::FindPlugin(triple));
    }

    return m_abi_sp.get();
}

LanguageRuntime *
Process::GetLanguageRuntime(lldb::LanguageType language)
{
    LanguageRuntimeCollection::iterator pos;
    pos = m_language_runtimes.find (language);
    if (pos == m_language_runtimes.end())
    {
        lldb::LanguageRuntimeSP runtime(LanguageRuntime::FindPlugin(this, language));
        
        m_language_runtimes[language] 
            = runtime;
        return runtime.get();
    }
    else
        return (*pos).second.get();
}

CPPLanguageRuntime *
Process::GetCPPLanguageRuntime ()
{
    LanguageRuntime *runtime = GetLanguageRuntime(eLanguageTypeC_plus_plus);
    if (runtime != NULL && runtime->GetLanguageType() == eLanguageTypeC_plus_plus)
        return static_cast<CPPLanguageRuntime *> (runtime);
    return NULL;
}

ObjCLanguageRuntime *
Process::GetObjCLanguageRuntime ()
{
    LanguageRuntime *runtime = GetLanguageRuntime(eLanguageTypeObjC);
    if (runtime != NULL && runtime->GetLanguageType() == eLanguageTypeObjC)
        return static_cast<ObjCLanguageRuntime *> (runtime);
    return NULL;
}

BreakpointSiteList &
Process::GetBreakpointSiteList()
{
    return m_breakpoint_site_list;
}

const BreakpointSiteList &
Process::GetBreakpointSiteList() const
{
    return m_breakpoint_site_list;
}


void
Process::DisableAllBreakpointSites ()
{
    m_breakpoint_site_list.SetEnabledForAll (false);
}

Error
Process::ClearBreakpointSiteByID (lldb::user_id_t break_id)
{
    Error error (DisableBreakpointSiteByID (break_id));
    
    if (error.Success())
        m_breakpoint_site_list.Remove(break_id);

    return error;
}

Error
Process::DisableBreakpointSiteByID (lldb::user_id_t break_id)
{
    Error error;
    BreakpointSiteSP bp_site_sp = m_breakpoint_site_list.FindByID (break_id);
    if (bp_site_sp)
    {
        if (bp_site_sp->IsEnabled())
            error = DisableBreakpoint (bp_site_sp.get());
    }
    else
    {
        error.SetErrorStringWithFormat("invalid breakpoint site ID: %i", break_id);
    }

    return error;
}

Error
Process::EnableBreakpointSiteByID (lldb::user_id_t break_id)
{
    Error error;
    BreakpointSiteSP bp_site_sp = m_breakpoint_site_list.FindByID (break_id);
    if (bp_site_sp)
    {
        if (!bp_site_sp->IsEnabled())
            error = EnableBreakpoint (bp_site_sp.get());
    }
    else
    {
        error.SetErrorStringWithFormat("invalid breakpoint site ID: %i", break_id);
    }
    return error;
}

lldb::break_id_t
Process::CreateBreakpointSite (BreakpointLocationSP &owner, bool use_hardware)
{
    const addr_t load_addr = owner->GetAddress().GetLoadAddress (&m_target);
    if (load_addr != LLDB_INVALID_ADDRESS)
    {
        BreakpointSiteSP bp_site_sp;

        // Look up this breakpoint site.  If it exists, then add this new owner, otherwise
        // create a new breakpoint site and add it.

        bp_site_sp = m_breakpoint_site_list.FindByAddress (load_addr);

        if (bp_site_sp)
        {
            bp_site_sp->AddOwner (owner);
            owner->SetBreakpointSite (bp_site_sp);
            return bp_site_sp->GetID();
        }
        else
        {
            bp_site_sp.reset (new BreakpointSite (&m_breakpoint_site_list, owner, load_addr, LLDB_INVALID_THREAD_ID, use_hardware));
            if (bp_site_sp)
            {
                if (EnableBreakpoint (bp_site_sp.get()).Success())
                {
                    owner->SetBreakpointSite (bp_site_sp);
                    return m_breakpoint_site_list.Add (bp_site_sp);
                }
            }
        }
    }
    // We failed to enable the breakpoint
    return LLDB_INVALID_BREAK_ID;

}

void
Process::RemoveOwnerFromBreakpointSite (lldb::user_id_t owner_id, lldb::user_id_t owner_loc_id, BreakpointSiteSP &bp_site_sp)
{
    uint32_t num_owners = bp_site_sp->RemoveOwner (owner_id, owner_loc_id);
    if (num_owners == 0)
    {
        DisableBreakpoint(bp_site_sp.get());
        m_breakpoint_site_list.RemoveByAddress(bp_site_sp->GetLoadAddress());
    }
}


size_t
Process::RemoveBreakpointOpcodesFromBuffer (addr_t bp_addr, size_t size, uint8_t *buf) const
{
    size_t bytes_removed = 0;
    addr_t intersect_addr;
    size_t intersect_size;
    size_t opcode_offset;
    size_t idx;
    BreakpointSiteSP bp;

    for (idx = 0; (bp = m_breakpoint_site_list.GetByIndex(idx)) != NULL; ++idx)
    {
        if (bp->GetType() == BreakpointSite::eSoftware)
        {
            if (bp->IntersectsRange(bp_addr, size, &intersect_addr, &intersect_size, &opcode_offset))
            {
                assert(bp_addr <= intersect_addr && intersect_addr < bp_addr + size);
                assert(bp_addr < intersect_addr + intersect_size && intersect_addr + intersect_size <= bp_addr + size);
                assert(opcode_offset + intersect_size <= bp->GetByteSize());
                size_t buf_offset = intersect_addr - bp_addr;
                ::memcpy(buf + buf_offset, bp->GetSavedOpcodeBytes() + opcode_offset, intersect_size);
            }
        }
    }
    return bytes_removed;
}


Error
Process::EnableSoftwareBreakpoint (BreakpointSite *bp_site)
{
    Error error;
    assert (bp_site != NULL);
    LogSP log(lldb_private::GetLogIfAnyCategoriesSet (LIBLLDB_LOG_BREAKPOINTS));
    const addr_t bp_addr = bp_site->GetLoadAddress();
    if (log)
        log->Printf ("Process::EnableSoftwareBreakpoint (site_id = %d) addr = 0x%llx", bp_site->GetID(), (uint64_t)bp_addr);
    if (bp_site->IsEnabled())
    {
        if (log)
            log->Printf ("Process::EnableSoftwareBreakpoint (site_id = %d) addr = 0x%llx -- already enabled", bp_site->GetID(), (uint64_t)bp_addr);
        return error;
    }

    if (bp_addr == LLDB_INVALID_ADDRESS)
    {
        error.SetErrorString("BreakpointSite contains an invalid load address.");
        return error;
    }
    // Ask the lldb::Process subclass to fill in the correct software breakpoint
    // trap for the breakpoint site
    const size_t bp_opcode_size = GetSoftwareBreakpointTrapOpcode(bp_site);

    if (bp_opcode_size == 0)
    {
        error.SetErrorStringWithFormat ("Process::GetSoftwareBreakpointTrapOpcode() returned zero, unable to get breakpoint trap for address 0x%llx.\n", bp_addr);
    }
    else
    {
        const uint8_t * const bp_opcode_bytes = bp_site->GetTrapOpcodeBytes();

        if (bp_opcode_bytes == NULL)
        {
            error.SetErrorString ("BreakpointSite doesn't contain a valid breakpoint trap opcode.");
            return error;
        }

        // Save the original opcode by reading it
        if (DoReadMemory(bp_addr, bp_site->GetSavedOpcodeBytes(), bp_opcode_size, error) == bp_opcode_size)
        {
            // Write a software breakpoint in place of the original opcode
            if (DoWriteMemory(bp_addr, bp_opcode_bytes, bp_opcode_size, error) == bp_opcode_size)
            {
                uint8_t verify_bp_opcode_bytes[64];
                if (DoReadMemory(bp_addr, verify_bp_opcode_bytes, bp_opcode_size, error) == bp_opcode_size)
                {
                    if (::memcmp(bp_opcode_bytes, verify_bp_opcode_bytes, bp_opcode_size) == 0)
                    {
                        bp_site->SetEnabled(true);
                        bp_site->SetType (BreakpointSite::eSoftware);
                        if (log)
                            log->Printf ("Process::EnableSoftwareBreakpoint (site_id = %d) addr = 0x%llx -- SUCCESS",
                                         bp_site->GetID(),
                                         (uint64_t)bp_addr);
                    }
                    else
                        error.SetErrorString("Failed to verify the breakpoint trap in memory.");
                }
                else
                    error.SetErrorString("Unable to read memory to verify breakpoint trap.");
            }
            else
                error.SetErrorString("Unable to write breakpoint trap to memory.");
        }
        else
            error.SetErrorString("Unable to read memory at breakpoint address.");
    }
    if (log && error.Fail())
        log->Printf ("Process::EnableSoftwareBreakpoint (site_id = %d) addr = 0x%llx -- FAILED: %s",
                     bp_site->GetID(),
                     (uint64_t)bp_addr,
                     error.AsCString());
    return error;
}

Error
Process::DisableSoftwareBreakpoint (BreakpointSite *bp_site)
{
    Error error;
    assert (bp_site != NULL);
    LogSP log(lldb_private::GetLogIfAnyCategoriesSet (LIBLLDB_LOG_BREAKPOINTS));
    addr_t bp_addr = bp_site->GetLoadAddress();
    lldb::user_id_t breakID = bp_site->GetID();
    if (log)
        log->Printf ("Process::DisableBreakpoint (breakID = %d) addr = 0x%llx", breakID, (uint64_t)bp_addr);

    if (bp_site->IsHardware())
    {
        error.SetErrorString("Breakpoint site is a hardware breakpoint.");
    }
    else if (bp_site->IsEnabled())
    {
        const size_t break_op_size = bp_site->GetByteSize();
        const uint8_t * const break_op = bp_site->GetTrapOpcodeBytes();
        if (break_op_size > 0)
        {
            // Clear a software breakoint instruction
            uint8_t curr_break_op[8];
            assert (break_op_size <= sizeof(curr_break_op));
            bool break_op_found = false;

            // Read the breakpoint opcode
            if (DoReadMemory (bp_addr, curr_break_op, break_op_size, error) == break_op_size)
            {
                bool verify = false;
                // Make sure we have the a breakpoint opcode exists at this address
                if (::memcmp (curr_break_op, break_op, break_op_size) == 0)
                {
                    break_op_found = true;
                    // We found a valid breakpoint opcode at this address, now restore
                    // the saved opcode.
                    if (DoWriteMemory (bp_addr, bp_site->GetSavedOpcodeBytes(), break_op_size, error) == break_op_size)
                    {
                        verify = true;
                    }
                    else
                        error.SetErrorString("Memory write failed when restoring original opcode.");
                }
                else
                {
                    error.SetErrorString("Original breakpoint trap is no longer in memory.");
                    // Set verify to true and so we can check if the original opcode has already been restored
                    verify = true;
                }

                if (verify)
                {
                    uint8_t verify_opcode[8];
                    assert (break_op_size < sizeof(verify_opcode));
                    // Verify that our original opcode made it back to the inferior
                    if (DoReadMemory (bp_addr, verify_opcode, break_op_size, error) == break_op_size)
                    {
                        // compare the memory we just read with the original opcode
                        if (::memcmp (bp_site->GetSavedOpcodeBytes(), verify_opcode, break_op_size) == 0)
                        {
                            // SUCCESS
                            bp_site->SetEnabled(false);
                            if (log)
                                log->Printf ("Process::DisableSoftwareBreakpoint (site_id = %d) addr = 0x%llx -- SUCCESS", bp_site->GetID(), (uint64_t)bp_addr);
                            return error;
                        }
                        else
                        {
                            if (break_op_found)
                                error.SetErrorString("Failed to restore original opcode.");
                        }
                    }
                    else
                        error.SetErrorString("Failed to read memory to verify that breakpoint trap was restored.");
                }
            }
            else
                error.SetErrorString("Unable to read memory that should contain the breakpoint trap.");
        }
    }
    else
    {
        if (log)
            log->Printf ("Process::DisableSoftwareBreakpoint (site_id = %d) addr = 0x%llx -- already disabled", bp_site->GetID(), (uint64_t)bp_addr);
        return error;
    }

    if (log)
        log->Printf ("Process::DisableSoftwareBreakpoint (site_id = %d) addr = 0x%llx -- FAILED: %s",
                     bp_site->GetID(),
                     (uint64_t)bp_addr,
                     error.AsCString());
    return error;

}

// Comment out line below to disable memory caching
#define ENABLE_MEMORY_CACHING
// Uncomment to verify memory caching works after making changes to caching code
//#define VERIFY_MEMORY_READS

#if defined (ENABLE_MEMORY_CACHING)

#if defined (VERIFY_MEMORY_READS)

size_t
Process::ReadMemory (addr_t addr, void *buf, size_t size, Error &error)
{
    // Memory caching is enabled, with debug verification
    if (buf && size)
    {
        // Uncomment the line below to make sure memory caching is working.
        // I ran this through the test suite and got no assertions, so I am 
        // pretty confident this is working well. If any changes are made to
        // memory caching, uncomment the line below and test your changes!

        // Verify all memory reads by using the cache first, then redundantly
        // reading the same memory from the inferior and comparing to make sure
        // everything is exactly the same.
        std::string verify_buf (size, '\0');
        assert (verify_buf.size() == size);
        const size_t cache_bytes_read = m_memory_cache.Read (this, addr, buf, size, error);
        Error verify_error;
        const size_t verify_bytes_read = ReadMemoryFromInferior (addr, const_cast<char *>(verify_buf.data()), verify_buf.size(), verify_error);
        assert (cache_bytes_read == verify_bytes_read);
        assert (memcmp(buf, verify_buf.data(), verify_buf.size()) == 0);
        assert (verify_error.Success() == error.Success());
        return cache_bytes_read;
    }
    return 0;
}

#else   // #if defined (VERIFY_MEMORY_READS)

size_t
Process::ReadMemory (addr_t addr, void *buf, size_t size, Error &error)
{
    // Memory caching enabled, no verification
    return m_memory_cache.Read (this, addr, buf, size, error);
}

#endif  // #else for #if defined (VERIFY_MEMORY_READS)
    
#else   // #if defined (ENABLE_MEMORY_CACHING)

size_t
Process::ReadMemory (addr_t addr, void *buf, size_t size, Error &error)
{
    // Memory caching is disabled
    return ReadMemoryFromInferior (addr, buf, size, error);
}

#endif  // #else for #if defined (ENABLE_MEMORY_CACHING)


size_t
Process::ReadMemoryFromInferior (addr_t addr, void *buf, size_t size, Error &error)
{
    if (buf == NULL || size == 0)
        return 0;

    size_t bytes_read = 0;
    uint8_t *bytes = (uint8_t *)buf;
    
    while (bytes_read < size)
    {
        const size_t curr_size = size - bytes_read;
        const size_t curr_bytes_read = DoReadMemory (addr + bytes_read, 
                                                     bytes + bytes_read, 
                                                     curr_size,
                                                     error);
        bytes_read += curr_bytes_read;
        if (curr_bytes_read == curr_size || curr_bytes_read == 0)
            break;
    }

    // Replace any software breakpoint opcodes that fall into this range back
    // into "buf" before we return
    if (bytes_read > 0)
        RemoveBreakpointOpcodesFromBuffer (addr, bytes_read, (uint8_t *)buf);
    return bytes_read;
}

uint64_t
Process::ReadUnsignedInteger (lldb::addr_t vm_addr, size_t integer_byte_size, Error &error)
{
    if (integer_byte_size > sizeof(uint64_t))
    {
        error.SetErrorString ("unsupported integer size");
    }
    else
    {
        uint8_t tmp[sizeof(uint64_t)];
        DataExtractor data (tmp, integer_byte_size, GetByteOrder(), GetAddressByteSize());
        if (ReadMemory (vm_addr, tmp, integer_byte_size, error) == integer_byte_size)
        {
            uint32_t offset = 0;
            return data.GetMaxU64 (&offset, integer_byte_size);
        }
    }
    // Any plug-in that doesn't return success a memory read with the number
    // of bytes that were requested should be setting the error
    assert (error.Fail());
    return 0;
}

size_t
Process::WriteMemoryPrivate (addr_t addr, const void *buf, size_t size, Error &error)
{
    size_t bytes_written = 0;
    const uint8_t *bytes = (const uint8_t *)buf;
    
    while (bytes_written < size)
    {
        const size_t curr_size = size - bytes_written;
        const size_t curr_bytes_written = DoWriteMemory (addr + bytes_written, 
                                                         bytes + bytes_written, 
                                                         curr_size,
                                                         error);
        bytes_written += curr_bytes_written;
        if (curr_bytes_written == curr_size || curr_bytes_written == 0)
            break;
    }
    return bytes_written;
}

size_t
Process::WriteMemory (addr_t addr, const void *buf, size_t size, Error &error)
{
#if defined (ENABLE_MEMORY_CACHING)
    m_memory_cache.Flush (addr, size);
#endif

    if (buf == NULL || size == 0)
        return 0;
    // We need to write any data that would go where any current software traps
    // (enabled software breakpoints) any software traps (breakpoints) that we
    // may have placed in our tasks memory.

    BreakpointSiteList::collection::const_iterator iter = m_breakpoint_site_list.GetMap()->lower_bound (addr);
    BreakpointSiteList::collection::const_iterator end =  m_breakpoint_site_list.GetMap()->end();

    if (iter == end || iter->second->GetLoadAddress() > addr + size)
        return DoWriteMemory(addr, buf, size, error);

    BreakpointSiteList::collection::const_iterator pos;
    size_t bytes_written = 0;
    addr_t intersect_addr = 0;
    size_t intersect_size = 0;
    size_t opcode_offset = 0;
    const uint8_t *ubuf = (const uint8_t *)buf;

    for (pos = iter; pos != end; ++pos)
    {
        BreakpointSiteSP bp;
        bp = pos->second;

        assert(bp->IntersectsRange(addr, size, &intersect_addr, &intersect_size, &opcode_offset));
        assert(addr <= intersect_addr && intersect_addr < addr + size);
        assert(addr < intersect_addr + intersect_size && intersect_addr + intersect_size <= addr + size);
        assert(opcode_offset + intersect_size <= bp->GetByteSize());

        // Check for bytes before this breakpoint
        const addr_t curr_addr = addr + bytes_written;
        if (intersect_addr > curr_addr)
        {
            // There are some bytes before this breakpoint that we need to
            // just write to memory
            size_t curr_size = intersect_addr - curr_addr;
            size_t curr_bytes_written = WriteMemoryPrivate (curr_addr, 
                                                            ubuf + bytes_written, 
                                                            curr_size, 
                                                            error);
            bytes_written += curr_bytes_written;
            if (curr_bytes_written != curr_size)
            {
                // We weren't able to write all of the requested bytes, we
                // are done looping and will return the number of bytes that
                // we have written so far.
                break;
            }
        }

        // Now write any bytes that would cover up any software breakpoints
        // directly into the breakpoint opcode buffer
        ::memcpy(bp->GetSavedOpcodeBytes() + opcode_offset, ubuf + bytes_written, intersect_size);
        bytes_written += intersect_size;
    }

    // Write any remaining bytes after the last breakpoint if we have any left
    if (bytes_written < size)
        bytes_written += WriteMemoryPrivate (addr + bytes_written, 
                                             ubuf + bytes_written, 
                                             size - bytes_written, 
                                             error);
    
    return bytes_written;
}

addr_t
Process::AllocateMemory(size_t size, uint32_t permissions, Error &error)
{
    // Fixme: we should track the blocks we've allocated, and clean them up...
    // We could even do our own allocator here if that ends up being more efficient.
    addr_t allocated_addr = DoAllocateMemory (size, permissions, error);
    LogSP log(lldb_private::GetLogIfAllCategoriesSet (LIBLLDB_LOG_PROCESS));
    if (log)
        log->Printf("Process::AllocateMemory(size=%4zu, permissions=%c%c%c) => 0x%16.16llx (m_stop_id = %u)", 
                    size, 
                    permissions & ePermissionsReadable ? 'r' : '-',
                    permissions & ePermissionsWritable ? 'w' : '-',
                    permissions & ePermissionsExecutable ? 'x' : '-',
                    (uint64_t)allocated_addr,
                    m_stop_id);
    return allocated_addr;
}

Error
Process::DeallocateMemory (addr_t ptr)
{
    Error error(DoDeallocateMemory (ptr));
    
    LogSP log(lldb_private::GetLogIfAllCategoriesSet (LIBLLDB_LOG_PROCESS));
    if (log)
        log->Printf("Process::DeallocateMemory(addr=0x%16.16llx) => err = %s (m_stop_id = %u)", 
                    ptr, 
                    error.AsCString("SUCCESS"),
                    m_stop_id);
    return error;
}


Error
Process::EnableWatchpoint (WatchpointLocation *watchpoint)
{
    Error error;
    error.SetErrorString("watchpoints are not supported");
    return error;
}

Error
Process::DisableWatchpoint (WatchpointLocation *watchpoint)
{
    Error error;
    error.SetErrorString("watchpoints are not supported");
    return error;
}

StateType
Process::WaitForProcessStopPrivate (const TimeValue *timeout, EventSP &event_sp)
{
    StateType state;
    // Now wait for the process to launch and return control to us, and then
    // call DidLaunch:
    while (1)
    {
        event_sp.reset();
        state = WaitForStateChangedEventsPrivate (timeout, event_sp);

        if (StateIsStoppedState(state))
            break;

        // If state is invalid, then we timed out
        if (state == eStateInvalid)
            break;

        if (event_sp)
            HandlePrivateEvent (event_sp);
    }
    return state;
}

Error
Process::Launch
(
    char const *argv[],
    char const *envp[],
    uint32_t launch_flags,
    const char *stdin_path,
    const char *stdout_path,
    const char *stderr_path,
    const char *working_directory
)
{
    Error error;
    m_target_triple.Clear();
    m_abi_sp.reset();
    m_process_input_reader.reset();

    Module *exe_module = m_target.GetExecutableModule().get();
    if (exe_module)
    {
        char exec_file_path[PATH_MAX];
        exe_module->GetFileSpec().GetPath(exec_file_path, sizeof(exec_file_path));
        if (exe_module->GetFileSpec().Exists())
        {
            error = WillLaunch (exe_module);
            if (error.Success())
            {
                SetPublicState (eStateLaunching);
                // The args coming in should not contain the application name, the
                // lldb_private::Process class will add this in case the executable
                // gets resolved to a different file than was given on the command
                // line (like when an applicaiton bundle is specified and will
                // resolve to the contained exectuable file, or the file given was
                // a symlink or other file system link that resolves to a different
                // file).

                // Get the resolved exectuable path

                // Make a new argument vector
                std::vector<const char *> exec_path_plus_argv;
                // Append the resolved executable path
                exec_path_plus_argv.push_back (exec_file_path);

                // Push all args if there are any
                if (argv)
                {
                    for (int i = 0; argv[i]; ++i)
                        exec_path_plus_argv.push_back(argv[i]);
                }

                // Push a NULL to terminate the args.
                exec_path_plus_argv.push_back(NULL);

                // Now launch using these arguments.
                error = DoLaunch (exe_module, 
                                  exec_path_plus_argv.empty() ? NULL : &exec_path_plus_argv.front(), 
                                  envp, 
                                  launch_flags,
                                  stdin_path, 
                                  stdout_path, 
                                  stderr_path,
                                  working_directory);

                if (error.Fail())
                {
                    if (GetID() != LLDB_INVALID_PROCESS_ID)
                    {
                        SetID (LLDB_INVALID_PROCESS_ID);
                        const char *error_string = error.AsCString();
                        if (error_string == NULL)
                            error_string = "launch failed";
                        SetExitStatus (-1, error_string);
                    }
                }
                else
                {
                    EventSP event_sp;
                    StateType state = WaitForProcessStopPrivate(NULL, event_sp);

                    if (state == eStateStopped || state == eStateCrashed)
                    {
                        DidLaunch ();

                        // This delays passing the stopped event to listeners till DidLaunch gets
                        // a chance to complete...
                        HandlePrivateEvent (event_sp);
                        StartPrivateStateThread ();
                    }
                    else if (state == eStateExited)
                    {
                        // We exited while trying to launch somehow.  Don't call DidLaunch as that's
                        // not likely to work, and return an invalid pid.
                        HandlePrivateEvent (event_sp);
                    }
                }
            }
        }
        else
        {
            error.SetErrorStringWithFormat("File doesn't exist: '%s'.\n", exec_file_path);
        }
    }
    return error;
}

Process::NextEventAction::EventActionResult
Process::AttachCompletionHandler::PerformAction (lldb::EventSP &event_sp)
{
    StateType state = ProcessEventData::GetStateFromEvent (event_sp.get());
    switch (state) 
    {
<<<<<<< HEAD
        DidAttach ();
        // Figure out which one is the executable, and set that in our target:
        ModuleList &modules = GetTarget().GetImages();
    
        size_t num_modules = modules.GetSize();
        for (size_t i = 0; i < num_modules; i++)
=======
        case eStateRunning:
            return eEventActionRetry;
        
        case eStateStopped:
        case eStateCrashed:
>>>>>>> 61223299
        {
            // During attach, prior to sending the eStateStopped event, 
            // lldb_private::Process subclasses must set the process must set
            // the new process ID.
            assert (m_process->GetID() != LLDB_INVALID_PROCESS_ID);
            m_process->DidAttach ();
            // Figure out which one is the executable, and set that in our target:
            ModuleList &modules = m_process->GetTarget().GetImages();
            
            size_t num_modules = modules.GetSize();
            for (int i = 0; i < num_modules; i++)
            {
                ModuleSP module_sp = modules.GetModuleAtIndex(i);
                if (module_sp->IsExecutable())
                {
                    ModuleSP exec_module = m_process->GetTarget().GetExecutableModule();
                    if (!exec_module || exec_module != module_sp)
                    {
                        
                        m_process->GetTarget().SetExecutableModule (module_sp, false);
                    }
                    break;
                }
            }
            return eEventActionSuccess;
        }
            
            
            break;
        default:
        case eStateExited:   
        case eStateInvalid:
            m_exit_string.assign ("No valid Process");
            return eEventActionExit;
            break;
    }
}

Process::NextEventAction::EventActionResult
Process::AttachCompletionHandler::HandleBeingInterrupted()
{
    return eEventActionSuccess;
}

const char *
Process::AttachCompletionHandler::GetExitString ()
{
    return m_exit_string.c_str();
}

Error
Process::Attach (lldb::pid_t attach_pid)
{

    m_target_triple.Clear();
    m_abi_sp.reset();
    m_process_input_reader.reset();

    // Find the process and its architecture.  Make sure it matches the architecture
    // of the current Target, and if not adjust it.
    
    ArchSpec attach_spec = GetArchSpecForExistingProcess (attach_pid);
    if (attach_spec != GetTarget().GetArchitecture())
    {
        // Set the architecture on the target.
        GetTarget().SetArchitecture(attach_spec);
    }

    Error error (WillAttachToProcessWithID(attach_pid));
    if (error.Success())
    {
        SetPublicState (eStateAttaching);

        error = DoAttachToProcessWithID (attach_pid);
        if (error.Success())
        {
            SetNextEventAction(new Process::AttachCompletionHandler(this));
            StartPrivateStateThread();
        }
        else
        {
            if (GetID() != LLDB_INVALID_PROCESS_ID)
            {
                SetID (LLDB_INVALID_PROCESS_ID);
                const char *error_string = error.AsCString();
                if (error_string == NULL)
                    error_string = "attach failed";

                SetExitStatus(-1, error_string);
            }
        }
    }
    return error;
}

Error
Process::Attach (const char *process_name, bool wait_for_launch)
{
    m_target_triple.Clear();
    m_abi_sp.reset();
    m_process_input_reader.reset();
    
    // Find the process and its architecture.  Make sure it matches the architecture
    // of the current Target, and if not adjust it.
    
    if (!wait_for_launch)
    {
        ArchSpec attach_spec = GetArchSpecForExistingProcess (process_name);
        if (attach_spec.IsValid() && attach_spec != GetTarget().GetArchitecture())
        {
            // Set the architecture on the target.
            GetTarget().SetArchitecture(attach_spec);
        }
    }
    
    Error error (WillAttachToProcessWithName(process_name, wait_for_launch));
    if (error.Success())
    {
        SetPublicState (eStateAttaching);
        error = DoAttachToProcessWithName (process_name, wait_for_launch);
        if (error.Fail())
        {
            if (GetID() != LLDB_INVALID_PROCESS_ID)
            {
                SetID (LLDB_INVALID_PROCESS_ID);
                const char *error_string = error.AsCString();
                if (error_string == NULL)
                    error_string = "attach failed";

                SetExitStatus(-1, error_string);
            }
        }
        else
        {
            SetNextEventAction(new Process::AttachCompletionHandler(this));
            StartPrivateStateThread();
        }
    }
    return error;
}

Error
Process::ConnectRemote (const char *remote_url)
{
    m_target_triple.Clear();
    m_abi_sp.reset();
    m_process_input_reader.reset();
    
    // Find the process and its architecture.  Make sure it matches the architecture
    // of the current Target, and if not adjust it.
    
    Error error (DoConnectRemote (remote_url));
    if (error.Success())
    {
        SetNextEventAction(new Process::AttachCompletionHandler(this));
        StartPrivateStateThread();
//        TimeValue timeout;
//        timeout = TimeValue::Now();
//        timeout.OffsetWithMicroSeconds(000);
//        EventSP event_sp;
//        StateType state = WaitForProcessStopPrivate(NULL, event_sp);
//        
//        if (state == eStateStopped || state == eStateCrashed)
//        {
//            DidLaunch ();
//            
//            // This delays passing the stopped event to listeners till DidLaunch gets
//            // a chance to complete...
//            HandlePrivateEvent (event_sp);
//            StartPrivateStateThread ();
//        }
//        else if (state == eStateExited)
//        {
//            // We exited while trying to launch somehow.  Don't call DidLaunch as that's
//            // not likely to work, and return an invalid pid.
//            HandlePrivateEvent (event_sp);
//        }
//
//        StartPrivateStateThread();
    }
    return error;
}


Error
Process::Resume ()
{
    LogSP log(lldb_private::GetLogIfAllCategoriesSet (LIBLLDB_LOG_PROCESS));
    if (log)
        log->Printf("Process::Resume() m_stop_id = %u, public state: %s private state: %s", 
                    m_stop_id,
                    StateAsCString(m_public_state.GetValue()),
                    StateAsCString(m_private_state.GetValue()));

    Error error (WillResume());
    // Tell the process it is about to resume before the thread list
    if (error.Success())
    {
        // Now let the thread list know we are about to resume so it
        // can let all of our threads know that they are about to be
        // resumed. Threads will each be called with
        // Thread::WillResume(StateType) where StateType contains the state
        // that they are supposed to have when the process is resumed
        // (suspended/running/stepping). Threads should also check
        // their resume signal in lldb::Thread::GetResumeSignal()
        // to see if they are suppoed to start back up with a signal.
        if (m_thread_list.WillResume())
        {
            error = DoResume();
            if (error.Success())
            {
                DidResume();
                m_thread_list.DidResume();
                if (log)
                    log->Printf ("Process thinks the process has resumed.");
            }
        }
        else
        {
            error.SetErrorStringWithFormat("Process::WillResume() thread list returned false after WillResume");
        }
    }
    else if (log)
        log->Printf ("Process::WillResume() got an error \"%s\".", error.AsCString("<unknown error>"));
    return error;
}

Error
Process::Halt ()
{
    // Pause our private state thread so we can ensure no one else eats
    // the stop event out from under us.
    PausePrivateStateThread();

    EventSP event_sp;
    Error error (WillHalt());
    
    if (error.Success())
    {
        
        bool caused_stop = false;
        
        // Ask the process subclass to actually halt our process
        error = DoHalt(caused_stop);
        if (error.Success())
        {
            if (m_public_state.GetValue() == eStateAttaching)
            {
                SetExitStatus(SIGKILL, "Cancelled async attach.");
                Destroy ();
            }
            else
            {
                // If "caused_stop" is true, then DoHalt stopped the process. If
                // "caused_stop" is false, the process was already stopped.
                // If the DoHalt caused the process to stop, then we want to catch
                // this event and set the interrupted bool to true before we pass
                // this along so clients know that the process was interrupted by
                // a halt command.
                if (caused_stop)
                {
                    // Wait for 2 seconds for the process to stop.
                    TimeValue timeout_time;
                    timeout_time = TimeValue::Now();
                    timeout_time.OffsetWithSeconds(1);
                    StateType state = WaitForStateChangedEventsPrivate (&timeout_time, event_sp);
                    
                    if (state == eStateInvalid)
                    {
                        // We timeout out and didn't get a stop event...
                        error.SetErrorString ("Halt timed out.");
                    }
                    else
                    {
                        if (StateIsStoppedState (state))
                        {
                            // We caused the process to interrupt itself, so mark this
                            // as such in the stop event so clients can tell an interrupted
                            // process from a natural stop
                            ProcessEventData::SetInterruptedInEvent (event_sp.get(), true);
                        }
                        else
                        {
                            LogSP log(lldb_private::GetLogIfAllCategoriesSet (LIBLLDB_LOG_PROCESS));
                            if (log)
                                log->Printf("Process::Halt() failed to stop, state is: %s", StateAsCString(state));
                            error.SetErrorString ("Did not get stopped event after halt.");
                        }
                    }
                }
                DidHalt();
            }
        }
    }
    // Resume our private state thread before we post the event (if any)
    ResumePrivateStateThread();

    // Post any event we might have consumed. If all goes well, we will have
    // stopped the process, intercepted the event and set the interrupted
    // bool in the event.  Post it to the private event queue and that will end up
    // correctly setting the state.
    if (event_sp)
        m_private_state_broadcaster.BroadcastEvent(event_sp);

    return error;
}

Error
Process::Detach ()
{
    Error error (WillDetach());

    if (error.Success())
    {
        DisableAllBreakpointSites();
        error = DoDetach(); 
        if (error.Success())
        {
            DidDetach();
            StopPrivateStateThread();
        }
    }
    return error;
}

Error
Process::Destroy ()
{
    Error error (WillDestroy());
    if (error.Success())
    {
        DisableAllBreakpointSites();
        error = DoDestroy();
        if (error.Success())
        {
            DidDestroy();
            StopPrivateStateThread();
        }
        m_stdio_communication.StopReadThread();
        m_stdio_communication.Disconnect();
        if (m_process_input_reader && m_process_input_reader->IsActive())
            m_target.GetDebugger().PopInputReader (m_process_input_reader);
        if (m_process_input_reader)
            m_process_input_reader.reset();
    }
    return error;
}

Error
Process::Signal (int signal)
{
    Error error (WillSignal());
    if (error.Success())
    {
        error = DoSignal(signal);
        if (error.Success())
            DidSignal();
    }
    return error;
}

UnixSignals &
Process::GetUnixSignals ()
{
    return m_unix_signals;
}

Target &
Process::GetTarget ()
{
    return m_target;
}

const Target &
Process::GetTarget () const
{
    return m_target;
}

uint32_t
Process::GetAddressByteSize()
{
    if (m_addr_byte_size == 0)
        return m_target.GetArchitecture().GetAddressByteSize();
    return m_addr_byte_size;
}

bool
Process::ShouldBroadcastEvent (Event *event_ptr)
{
    const StateType state = Process::ProcessEventData::GetStateFromEvent (event_ptr);
    bool return_value = true;
    LogSP log(lldb_private::GetLogIfAllCategoriesSet(LIBLLDB_LOG_EVENTS));

    switch (state)
    {
        case eStateConnected:
        case eStateAttaching:
        case eStateLaunching:
        case eStateDetached:
        case eStateExited:
        case eStateUnloaded:
            // These events indicate changes in the state of the debugging session, always report them.
            return_value = true;
            break;
        case eStateInvalid:
            // We stopped for no apparent reason, don't report it.
            return_value = false;
            break;
        case eStateRunning:
        case eStateStepping:
            // If we've started the target running, we handle the cases where we
            // are already running and where there is a transition from stopped to
            // running differently.
            // running -> running: Automatically suppress extra running events
            // stopped -> running: Report except when there is one or more no votes
            //     and no yes votes.
            SynchronouslyNotifyStateChanged (state);
            switch (m_public_state.GetValue())
            {
                case eStateRunning:
                case eStateStepping:
                    // We always suppress multiple runnings with no PUBLIC stop in between.
                    return_value = false;
                    break;
                default:
                    // TODO: make this work correctly. For now always report
                    // run if we aren't running so we don't miss any runnning
                    // events. If I run the lldb/test/thread/a.out file and
                    // break at main.cpp:58, run and hit the breakpoints on
                    // multiple threads, then somehow during the stepping over
                    // of all breakpoints no run gets reported.
                    return_value = true;

                    // This is a transition from stop to run.
                    switch (m_thread_list.ShouldReportRun (event_ptr))
                    {
                        case eVoteYes:
                        case eVoteNoOpinion:
                            return_value = true;
                            break;
                        case eVoteNo:
                            return_value = false;
                            break;
                    }
                    break;
            }
            break;
        case eStateStopped:
        case eStateCrashed:
        case eStateSuspended:
        {
            // We've stopped.  First see if we're going to restart the target.
            // If we are going to stop, then we always broadcast the event.
            // If we aren't going to stop, let the thread plans decide if we're going to report this event.
            // If no thread has an opinion, we don't report it.
            if (ProcessEventData::GetInterruptedFromEvent (event_ptr))
            {
                if (log)
                    log->Printf ("Process::ShouldBroadcastEvent (%p) stopped due to an interrupt, state: %s", event_ptr, StateAsCString(state));
                return true;
            }
            else
            {
                RefreshStateAfterStop ();

                if (m_thread_list.ShouldStop (event_ptr) == false)
                {
                    switch (m_thread_list.ShouldReportStop (event_ptr))
                    {
                        case eVoteYes:
                            Process::ProcessEventData::SetRestartedInEvent (event_ptr, true);
                            // Intentional fall-through here.
                        case eVoteNoOpinion:
                        case eVoteNo:
                            return_value = false;
                            break;
                    }

                    if (log)
                        log->Printf ("Process::ShouldBroadcastEvent (%p) Restarting process from state: %s", event_ptr, StateAsCString(state));
                    Resume ();
                }
                else
                {
                    return_value = true;
                    SynchronouslyNotifyStateChanged (state);
                }
            }
        }
    }

    if (log)
        log->Printf ("Process::ShouldBroadcastEvent (%p) => %s", event_ptr, StateAsCString(state), return_value ? "YES" : "NO");
    return return_value;
}

//------------------------------------------------------------------
// Thread Queries
//------------------------------------------------------------------

ThreadList &
Process::GetThreadList ()
{
    return m_thread_list;
}

const ThreadList &
Process::GetThreadList () const
{
    return m_thread_list;
}


bool
Process::StartPrivateStateThread ()
{
    LogSP log(lldb_private::GetLogIfAllCategoriesSet(LIBLLDB_LOG_EVENTS));

    if (log)
        log->Printf ("Process::%s ( )", __FUNCTION__);

    // Create a thread that watches our internal state and controls which
    // events make it to clients (into the DCProcess event queue).
    char thread_name[1024];
    snprintf(thread_name, sizeof(thread_name), "<lldb.process.internal-state(pid=%i)>", GetID());
    m_private_state_thread = Host::ThreadCreate (thread_name, Process::PrivateStateThread, this, NULL);
    return m_private_state_thread != LLDB_INVALID_HOST_THREAD;
}

void
Process::PausePrivateStateThread ()
{
    ControlPrivateStateThread (eBroadcastInternalStateControlPause);
}

void
Process::ResumePrivateStateThread ()
{
    ControlPrivateStateThread (eBroadcastInternalStateControlResume);
}

void
Process::StopPrivateStateThread ()
{
    ControlPrivateStateThread (eBroadcastInternalStateControlStop);
}

void
Process::ControlPrivateStateThread (uint32_t signal)
{
    LogSP log(lldb_private::GetLogIfAllCategoriesSet(LIBLLDB_LOG_EVENTS));

    assert (signal == eBroadcastInternalStateControlStop ||
            signal == eBroadcastInternalStateControlPause ||
            signal == eBroadcastInternalStateControlResume);

    if (log)
        log->Printf ("Process::%s (signal = %d)", __FUNCTION__, signal);

    // Signal the private state thread. First we should copy this is case the
    // thread starts exiting since the private state thread will NULL this out
    // when it exits
    const lldb::thread_t private_state_thread = m_private_state_thread;
    if (private_state_thread != LLDB_INVALID_HOST_THREAD)
    {
        TimeValue timeout_time;
        bool timed_out;

        m_private_state_control_broadcaster.BroadcastEvent (signal, NULL);

        timeout_time = TimeValue::Now();
        timeout_time.OffsetWithSeconds(2);
        m_private_state_control_wait.WaitForValueEqualTo (true, &timeout_time, &timed_out);
        m_private_state_control_wait.SetValue (false, eBroadcastNever);

        if (signal == eBroadcastInternalStateControlStop)
        {
            if (timed_out)
                Host::ThreadCancel (private_state_thread, NULL);

            thread_result_t result = NULL;
            Host::ThreadJoin (private_state_thread, &result, NULL);
            m_private_state_thread = LLDB_INVALID_HOST_THREAD;
        }
    }
}

void
Process::HandlePrivateEvent (EventSP &event_sp)
{
    LogSP log(lldb_private::GetLogIfAllCategoriesSet (LIBLLDB_LOG_PROCESS));
    
    const StateType new_state = Process::ProcessEventData::GetStateFromEvent(event_sp.get());
    
    // First check to see if anybody wants a shot at this event:
    if (m_next_event_action_ap.get() != NULL)
    {
        NextEventAction::EventActionResult action_result = m_next_event_action_ap->PerformAction(event_sp);
        switch (action_result)
        {
            case NextEventAction::eEventActionSuccess:
                SetNextEventAction(NULL);
                break;
            case NextEventAction::eEventActionRetry:
                break;
            case NextEventAction::eEventActionExit:
                // Handle Exiting Here.  If we already got an exited event,
                // we should just propagate it.  Otherwise, swallow this event,
                // and set our state to exit so the next event will kill us.
                if (new_state != eStateExited)
                {
                    // FIXME: should cons up an exited event, and discard this one.
                    SetExitStatus(0, m_next_event_action_ap->GetExitString());
                    SetNextEventAction(NULL);
                    return;
                }
                SetNextEventAction(NULL);
                break;
        }
    }
    
    // See if we should broadcast this state to external clients?
    const bool should_broadcast = ShouldBroadcastEvent (event_sp.get());

    if (should_broadcast)
    {
        if (log)
        {
            log->Printf ("Process::%s (pid = %i) broadcasting new state %s (old state %s) to %s", 
                         __FUNCTION__, 
                         GetID(), 
                         StateAsCString(new_state), 
                         StateAsCString (GetState ()),
                         IsHijackedForEvent(eBroadcastBitStateChanged) ? "hijacked" : "public");
        }
        if (StateIsRunningState (new_state))
            PushProcessInputReader ();
        else 
            PopProcessInputReader ();
        Process::ProcessEventData::SetUpdateStateOnRemoval(event_sp.get());
        BroadcastEvent (event_sp);
    }
    else
    {
        if (log)
        {
            log->Printf ("Process::%s (pid = %i) suppressing state %s (old state %s): should_broadcast == false", 
                         __FUNCTION__, 
                         GetID(), 
                         StateAsCString(new_state), 
                         StateAsCString (GetState ()),
                         IsHijackedForEvent(eBroadcastBitStateChanged) ? "hijacked" : "public");
        }
    }
}

void *
Process::PrivateStateThread (void *arg)
{
    Process *proc = static_cast<Process*> (arg);
    void *result = proc->RunPrivateStateThread ();
    return result;
}

void *
Process::RunPrivateStateThread ()
{
    bool control_only = false;
    m_private_state_control_wait.SetValue (false, eBroadcastNever);

    LogSP log(lldb_private::GetLogIfAllCategoriesSet (LIBLLDB_LOG_PROCESS));
    if (log)
        log->Printf ("Process::%s (arg = %p, pid = %i) thread starting...", __FUNCTION__, this, GetID());

    bool exit_now = false;
    while (!exit_now)
    {
        EventSP event_sp;
        WaitForEventsPrivate (NULL, event_sp, control_only);
        if (event_sp->BroadcasterIs(&m_private_state_control_broadcaster))
        {
            switch (event_sp->GetType())
            {
            case eBroadcastInternalStateControlStop:
                exit_now = true;
                continue;   // Go to next loop iteration so we exit without
                break;      // doing any internal state managment below

            case eBroadcastInternalStateControlPause:
                control_only = true;
                break;

            case eBroadcastInternalStateControlResume:
                control_only = false;
                break;
            }
            
            if (log)
                log->Printf ("Process::%s (arg = %p, pid = %i) got a control event: %d", __FUNCTION__, this, GetID(), event_sp->GetType());

            m_private_state_control_wait.SetValue (true, eBroadcastAlways);
            continue;
        }


        const StateType internal_state = Process::ProcessEventData::GetStateFromEvent(event_sp.get());

        if (internal_state != eStateInvalid)
        {
            HandlePrivateEvent (event_sp);
        }

        if (internal_state == eStateInvalid || 
            internal_state == eStateExited  ||
            internal_state == eStateDetached )
        {
            if (log)
                log->Printf ("Process::%s (arg = %p, pid = %i) about to exit with internal state %s...", __FUNCTION__, this, GetID(), StateAsCString(internal_state));

            break;
        }
    }

    // Verify log is still enabled before attempting to write to it...
    if (log)
        log->Printf ("Process::%s (arg = %p, pid = %i) thread exiting...", __FUNCTION__, this, GetID());

    m_private_state_control_wait.SetValue (true, eBroadcastAlways);
    m_private_state_thread = LLDB_INVALID_HOST_THREAD;
    return NULL;
}

//------------------------------------------------------------------
// Process Event Data
//------------------------------------------------------------------

Process::ProcessEventData::ProcessEventData () :
    EventData (),
    m_process_sp (),
    m_state (eStateInvalid),
    m_restarted (false),
    m_update_state (false),
    m_interrupted (false)
{
}

Process::ProcessEventData::ProcessEventData (const ProcessSP &process_sp, StateType state) :
    EventData (),
    m_process_sp (process_sp),
    m_state (state),
    m_restarted (false),
    m_update_state (false),
    m_interrupted (false)
{
}

Process::ProcessEventData::~ProcessEventData()
{
}

const ConstString &
Process::ProcessEventData::GetFlavorString ()
{
    static ConstString g_flavor ("Process::ProcessEventData");
    return g_flavor;
}

const ConstString &
Process::ProcessEventData::GetFlavor () const
{
    return ProcessEventData::GetFlavorString ();
}

void
Process::ProcessEventData::DoOnRemoval (Event *event_ptr)
{
    // This function gets called twice for each event, once when the event gets pulled 
    // off of the private process event queue, and once when it gets pulled off of
    // the public event queue.  m_update_state is used to distinguish these
    // two cases; it is false when we're just pulling it off for private handling, 
    // and we don't want to do the breakpoint command handling then.
    
    if (!m_update_state)
        return;
        
    m_process_sp->SetPublicState (m_state);
        
    // If we're stopped and haven't restarted, then do the breakpoint commands here:
    if (m_state == eStateStopped && ! m_restarted)
    {
        int num_threads = m_process_sp->GetThreadList().GetSize();
        int idx;

        for (idx = 0; idx < num_threads; ++idx)
        {
            lldb::ThreadSP thread_sp = m_process_sp->GetThreadList().GetThreadAtIndex(idx);

            StopInfoSP stop_info_sp = thread_sp->GetStopInfo ();
            if (stop_info_sp)
            {
                stop_info_sp->PerformAction(event_ptr);
            }
        }
        
        // The stop action might restart the target.  If it does, then we want to mark that in the
        // event so that whoever is receiving it will know to wait for the running event and reflect
        // that state appropriately.

        if (m_process_sp->GetPrivateState() == eStateRunning)
            SetRestarted(true);
    }
}

void
Process::ProcessEventData::Dump (Stream *s) const
{
    if (m_process_sp)
        s->Printf(" process = %p (pid = %u), ", m_process_sp.get(), m_process_sp->GetID());

    s->Printf("state = %s", StateAsCString(GetState()));;
}

const Process::ProcessEventData *
Process::ProcessEventData::GetEventDataFromEvent (const Event *event_ptr)
{
    if (event_ptr)
    {
        const EventData *event_data = event_ptr->GetData();
        if (event_data && event_data->GetFlavor() == ProcessEventData::GetFlavorString())
            return static_cast <const ProcessEventData *> (event_ptr->GetData());
    }
    return NULL;
}

ProcessSP
Process::ProcessEventData::GetProcessFromEvent (const Event *event_ptr)
{
    ProcessSP process_sp;
    const ProcessEventData *data = GetEventDataFromEvent (event_ptr);
    if (data)
        process_sp = data->GetProcessSP();
    return process_sp;
}

StateType
Process::ProcessEventData::GetStateFromEvent (const Event *event_ptr)
{
    const ProcessEventData *data = GetEventDataFromEvent (event_ptr);
    if (data == NULL)
        return eStateInvalid;
    else
        return data->GetState();
}

bool
Process::ProcessEventData::GetRestartedFromEvent (const Event *event_ptr)
{
    const ProcessEventData *data = GetEventDataFromEvent (event_ptr);
    if (data == NULL)
        return false;
    else
        return data->GetRestarted();
}

void
Process::ProcessEventData::SetRestartedInEvent (Event *event_ptr, bool new_value)
{
    ProcessEventData *data = const_cast<ProcessEventData *>(GetEventDataFromEvent (event_ptr));
    if (data != NULL)
        data->SetRestarted(new_value);
}

bool
Process::ProcessEventData::GetInterruptedFromEvent (const Event *event_ptr)
{
    const ProcessEventData *data = GetEventDataFromEvent (event_ptr);
    if (data == NULL)
        return false;
    else
        return data->GetInterrupted ();
}

void
Process::ProcessEventData::SetInterruptedInEvent (Event *event_ptr, bool new_value)
{
    ProcessEventData *data = const_cast<ProcessEventData *>(GetEventDataFromEvent (event_ptr));
    if (data != NULL)
        data->SetInterrupted(new_value);
}

bool
Process::ProcessEventData::SetUpdateStateOnRemoval (Event *event_ptr)
{
    ProcessEventData *data = const_cast<ProcessEventData *>(GetEventDataFromEvent (event_ptr));
    if (data)
    {
        data->SetUpdateStateOnRemoval();
        return true;
    }
    return false;
}

Target *
Process::CalculateTarget ()
{
    return &m_target;
}

Process *
Process::CalculateProcess ()
{
    return this;
}

Thread *
Process::CalculateThread ()
{
    return NULL;
}

StackFrame *
Process::CalculateStackFrame ()
{
    return NULL;
}

void
Process::CalculateExecutionContext (ExecutionContext &exe_ctx)
{
    exe_ctx.target = &m_target;
    exe_ctx.process = this;
    exe_ctx.thread = NULL;
    exe_ctx.frame = NULL;
}

lldb::ProcessSP
Process::GetSP ()
{
    return GetTarget().GetProcessSP();
}

uint32_t
Process::ListProcessesMatchingName (const char *name, StringList &matches, std::vector<lldb::pid_t> &pids)
{
    return 0;
}
    
ArchSpec
Process::GetArchSpecForExistingProcess (lldb::pid_t pid)
{
    return Host::GetArchSpecForExistingProcess (pid);
}

ArchSpec
Process::GetArchSpecForExistingProcess (const char *process_name)
{
    return Host::GetArchSpecForExistingProcess (process_name);
}

void
Process::AppendSTDOUT (const char * s, size_t len)
{
    Mutex::Locker locker (m_stdio_communication_mutex);
    m_stdout_data.append (s, len);
    
    BroadcastEventIfUnique (eBroadcastBitSTDOUT, new ProcessEventData (GetTarget().GetProcessSP(), GetState()));
}

void
Process::STDIOReadThreadBytesReceived (void *baton, const void *src, size_t src_len)
{
    Process *process = (Process *) baton;
    process->AppendSTDOUT (static_cast<const char *>(src), src_len);
}

size_t
Process::ProcessInputReaderCallback (void *baton,
                                     InputReader &reader,
                                     lldb::InputReaderAction notification,
                                     const char *bytes,
                                     size_t bytes_len)
{
    Process *process = (Process *) baton;
    
    switch (notification)
    {
    case eInputReaderActivate:
        break;
        
    case eInputReaderDeactivate:
        break;
        
    case eInputReaderReactivate:
        break;
        
    case eInputReaderGotToken:
        {
            Error error;
            process->PutSTDIN (bytes, bytes_len, error);
        }
        break;
        
    case eInputReaderInterrupt:
        process->Halt ();
        break;
            
    case eInputReaderEndOfFile:
        process->AppendSTDOUT ("^D", 2);
        break;
        
    case eInputReaderDone:
        break;
        
    }
    
    return bytes_len;
}

void
Process::ResetProcessInputReader ()
{   
    m_process_input_reader.reset();
}

void
Process::SetUpProcessInputReader (int file_descriptor)
{
    // First set up the Read Thread for reading/handling process I/O
    
    std::auto_ptr<ConnectionFileDescriptor> conn_ap (new ConnectionFileDescriptor (file_descriptor, true));
    
    if (conn_ap.get())
    {
        m_stdio_communication.SetConnection (conn_ap.release());
        if (m_stdio_communication.IsConnected())
        {
            m_stdio_communication.SetReadThreadBytesReceivedCallback (STDIOReadThreadBytesReceived, this);
            m_stdio_communication.StartReadThread();
            
            // Now read thread is set up, set up input reader.
            
            if (!m_process_input_reader.get())
            {
                m_process_input_reader.reset (new InputReader(m_target.GetDebugger()));
                Error err (m_process_input_reader->Initialize (Process::ProcessInputReaderCallback,
                                                               this,
                                                               eInputReaderGranularityByte,
                                                               NULL,
                                                               NULL,
                                                               false));
                
                if  (err.Fail())
                    m_process_input_reader.reset();
            }
        }
    }
}

void
Process::PushProcessInputReader ()
{
    if (m_process_input_reader && !m_process_input_reader->IsActive())
        m_target.GetDebugger().PushInputReader (m_process_input_reader);
}

void
Process::PopProcessInputReader ()
{
    if (m_process_input_reader && m_process_input_reader->IsActive())
        m_target.GetDebugger().PopInputReader (m_process_input_reader);
}


void
Process::Initialize ()
{
    UserSettingsControllerSP &usc = GetSettingsController();
    usc.reset (new SettingsController);
    UserSettingsController::InitializeSettingsController (usc,
                                                          SettingsController::global_settings_table,
                                                          SettingsController::instance_settings_table);
}

void
Process::Terminate ()
{
    UserSettingsControllerSP &usc = GetSettingsController();
    UserSettingsController::FinalizeSettingsController (usc);
    usc.reset();
}

UserSettingsControllerSP &
Process::GetSettingsController ()
{
    static UserSettingsControllerSP g_settings_controller;
    return g_settings_controller;
}

void
Process::UpdateInstanceName ()
{
    ModuleSP module_sp = GetTarget().GetExecutableModule();
    if (module_sp)
    {
        StreamString sstr;
        sstr.Printf ("%s", module_sp->GetFileSpec().GetFilename().AsCString());
                    
        GetSettingsController()->RenameInstanceSettings (GetInstanceName().AsCString(),
                                                                  sstr.GetData());
    }
}

ExecutionResults
Process::RunThreadPlan (ExecutionContext &exe_ctx,
                        lldb::ThreadPlanSP &thread_plan_sp,        
                        bool stop_others,
                        bool try_all_threads,
                        bool discard_on_error,
                        uint32_t single_thread_timeout_usec,
                        Stream &errors)
{
    ExecutionResults return_value = eExecutionSetupError;
    
    if (thread_plan_sp.get() == NULL)
    {
        errors.Printf("RunThreadPlan called with empty thread plan.");
        return lldb::eExecutionSetupError;
    }
    
    if (m_private_state.GetValue() != eStateStopped)
    {
        errors.Printf ("RunThreadPlan called while the private state was not stopped.");
        // REMOVE BEAR TRAP...
        // abort();
    }
    
    // Save this value for restoration of the execution context after we run
    uint32_t tid = exe_ctx.thread->GetIndexID();

    // N.B. Running the target may unset the currently selected thread and frame.  We don't want to do that either, 
    // so we should arrange to reset them as well.
    
    lldb::ThreadSP selected_thread_sp = exe_ctx.process->GetThreadList().GetSelectedThread();
    lldb::StackFrameSP selected_frame_sp;
    
    uint32_t selected_tid; 
    if (selected_thread_sp != NULL)
    {
        selected_tid = selected_thread_sp->GetIndexID();
        selected_frame_sp = selected_thread_sp->GetSelectedFrame();
    }
    else
    {
        selected_tid = LLDB_INVALID_THREAD_ID;
    }

    exe_ctx.thread->QueueThreadPlan(thread_plan_sp, true);
    
    Listener listener("lldb.process.listener.run-thread-plan");
    exe_ctx.process->HijackProcessEvents(&listener);
        
    lldb::LogSP log(lldb_private::GetLogIfAnyCategoriesSet (LIBLLDB_LOG_STEP | LIBLLDB_LOG_PROCESS));
    if (log)
    {
        StreamString s;
        thread_plan_sp->GetDescription(&s, lldb::eDescriptionLevelVerbose);
        log->Printf ("Process::RunThreadPlan(): Resuming thread %u - 0x%4.4x to run thread plan \"%s\".",  exe_ctx.thread->GetIndexID(), exe_ctx.thread->GetID(), s.GetData());
    }
    
    Error resume_error = exe_ctx.process->Resume ();
    if (!resume_error.Success())
    {
        errors.Printf("Error resuming inferior: \"%s\".\n", resume_error.AsCString());
        exe_ctx.process->RestoreProcessEvents();
        return lldb::eExecutionSetupError;
    }
    
    // We need to call the function synchronously, so spin waiting for it to return.
    // If we get interrupted while executing, we're going to lose our context, and
    // won't be able to gather the result at this point.
    // We set the timeout AFTER the resume, since the resume takes some time and we
    // don't want to charge that to the timeout.
    
    TimeValue* timeout_ptr = NULL;
    TimeValue real_timeout;
    
    if (single_thread_timeout_usec != 0)
    {
        real_timeout = TimeValue::Now();
        real_timeout.OffsetWithMicroSeconds(single_thread_timeout_usec);
        timeout_ptr = &real_timeout;
    }
    
    while (1)
    {
        lldb::EventSP event_sp;
        lldb::StateType stop_state = lldb::eStateInvalid;
        // Now wait for the process to stop again:
        bool got_event = listener.WaitForEvent (timeout_ptr, event_sp);
        
        if (!got_event)
        {
            // Right now this is the only way to tell we've timed out...
            // We should interrupt the process here...
            // Not really sure what to do if Halt fails here...
            if (log) {
                if (try_all_threads)
                    log->Printf ("Process::RunThreadPlan(): Running function with timeout: %d timed out, trying with all threads enabled.",
                                 single_thread_timeout_usec);
                else
                    log->Printf ("Process::RunThreadPlan(): Running function with timeout: %d timed out, abandoning execution.", 
                                 single_thread_timeout_usec);
            }
            
            Error halt_error = exe_ctx.process->Halt();
            
            if (halt_error.Success())
            {
                timeout_ptr = NULL;
                if (log)
                    log->Printf ("Process::RunThreadPlan(): Halt succeeded.");
                    
                // Between the time that we got the timeout and the time we halted, but target
                // might have actually completed the plan.  If so, we're done.  Note, I call WFE here with a short 
                // timeout to 
                got_event = listener.WaitForEvent(NULL, event_sp);
                
                if (got_event)
                {
                    stop_state = Process::ProcessEventData::GetStateFromEvent(event_sp.get());
                    if (log)
                    {
                        log->Printf ("Process::RunThreadPlan(): Stopped with event: %s", StateAsCString(stop_state));
                        if (stop_state == lldb::eStateStopped && Process::ProcessEventData::GetInterruptedFromEvent(event_sp.get()))
                            log->Printf ("    Event was the Halt interruption event.");
                    }
                    
                    if (exe_ctx.thread->IsThreadPlanDone (thread_plan_sp.get()))
                    {
                        if (log)
                            log->Printf ("Process::RunThreadPlan(): Even though we timed out, the call plan was done.  Exiting wait loop.");
                        return_value = lldb::eExecutionCompleted;
                        break;
                    }

                    if (try_all_threads 
                        && (stop_state == lldb::eStateStopped && Process::ProcessEventData::GetInterruptedFromEvent (event_sp.get())))
                    {
                        
                        thread_plan_sp->SetStopOthers (false);
                        if (log)
                            log->Printf ("Process::RunThreadPlan(): About to resume.");

                        exe_ctx.process->Resume();
                        continue;
                    }
                    else
                    {
                        exe_ctx.process->RestoreProcessEvents ();
                        return lldb::eExecutionInterrupted;
                    }
                }
            }
            else
            {
                
                if (log)
                    log->Printf ("Process::RunThreadPlan(): halt failed: error = \"%s\", I'm just going to wait a little longer and see if the world gets nicer to me.", 
                                 halt_error.AsCString());
//                abort();
                
                if (single_thread_timeout_usec != 0)
                {
                    real_timeout = TimeValue::Now();
                    real_timeout.OffsetWithMicroSeconds(single_thread_timeout_usec);
                    timeout_ptr = &real_timeout;
                }
                continue;
            }

        }
        
        stop_state = Process::ProcessEventData::GetStateFromEvent(event_sp.get());
        if (log)
            log->Printf("Process::RunThreadPlan(): got event: %s.", StateAsCString(stop_state));
        
        if (stop_state == lldb::eStateRunning || stop_state == lldb::eStateStepping)
            continue;
        
        if (exe_ctx.thread->IsThreadPlanDone (thread_plan_sp.get()))
        {
            if (log)
                log->Printf("Process::RunThreadPlan(): thread plan is done");
            return_value = lldb::eExecutionCompleted;
            break;
        }
        else if (exe_ctx.thread->WasThreadPlanDiscarded (thread_plan_sp.get()))
        {
            if (log)
                log->Printf("Process::RunThreadPlan(): thread plan was discarded");
            return_value = lldb::eExecutionDiscarded;
            break;
        }
        else
        {
            if (log)
            {
                StreamString s;
                if (event_sp)
                    event_sp->Dump (&s);
                else
                {
                    log->Printf ("Process::RunThreadPlan(): Stop event that interrupted us is NULL.");
                }

                StreamString ts;

                const char *event_explanation;                
                
                do 
                {
                    const Process::ProcessEventData *event_data = Process::ProcessEventData::GetEventDataFromEvent (event_sp.get());

                    if (!event_data)
                    {
                        event_explanation = "<no event data>";
                        break;
                    }
                    
                    Process *process = event_data->GetProcessSP().get();

                    if (!process)
                    {
                        event_explanation = "<no process>";
                        break;
                    }
                    
                    ThreadList &thread_list = process->GetThreadList();
                    
                    uint32_t num_threads = thread_list.GetSize();
                    uint32_t thread_index;
                    
                    ts.Printf("<%u threads> ", num_threads);
                    
                    for (thread_index = 0;
                         thread_index < num_threads;
                         ++thread_index)
                    {
                        Thread *thread = thread_list.GetThreadAtIndex(thread_index).get();
                        
                        if (!thread)
                        {
                            ts.Printf("<?> ");
                            continue;
                        }
                        
                        ts.Printf("<0x%4.4x ", thread->GetID());
                        RegisterContext *register_context = thread->GetRegisterContext().get();
                        
                        if (register_context)
                            ts.Printf("[ip 0x%llx] ", register_context->GetPC());
                        else
                            ts.Printf("[ip unknown] ");
                        
                        lldb::StopInfoSP stop_info_sp = thread->GetStopInfo();
                        if (stop_info_sp)
                        {
                            const char *stop_desc = stop_info_sp->GetDescription();
                            if (stop_desc)
                                ts.PutCString (stop_desc);
                        }
                        ts.Printf(">");
                    }
                    
                    event_explanation = ts.GetData();
                } while (0);
                
                // See if any of the threads that stopped think we ought to stop.  Otherwise continue on.
                if (!GetThreadList().ShouldStop(event_sp.get()))
                {
                    if (log)
                        log->Printf("Process::RunThreadPlan(): execution interrupted, but nobody wanted to stop, so we continued: %s %s", 
                                    s.GetData(), event_explanation);
                    if (single_thread_timeout_usec != 0)
                    {
                        real_timeout = TimeValue::Now();
                        real_timeout.OffsetWithMicroSeconds(single_thread_timeout_usec);
                        timeout_ptr = &real_timeout;
                    }
    
                    continue;
                }
                else
                {
                    if (log)
                        log->Printf("Process::RunThreadPlan(): execution interrupted: %s %s", s.GetData(), event_explanation);
                }
            }
            
            if (discard_on_error && thread_plan_sp)
            {
                exe_ctx.thread->DiscardThreadPlansUpToPlan (thread_plan_sp);
            }
            return_value = lldb::eExecutionInterrupted;
            break;
        }
    }
    
    if (exe_ctx.process)
        exe_ctx.process->RestoreProcessEvents ();
            
    // Thread we ran the function in may have gone away because we ran the target
    // Check that it's still there.
    exe_ctx.thread = exe_ctx.process->GetThreadList().FindThreadByIndexID(tid, true).get();
    if (exe_ctx.thread)
        exe_ctx.frame = exe_ctx.thread->GetStackFrameAtIndex(0).get();
    
    // Also restore the current process'es selected frame & thread, since this function calling may
    // be done behind the user's back.
    
    if (selected_tid != LLDB_INVALID_THREAD_ID)
    {
        if (exe_ctx.process->GetThreadList().SetSelectedThreadByIndexID (selected_tid))
        {
            // We were able to restore the selected thread, now restore the frame:
            exe_ctx.process->GetThreadList().GetSelectedThread()->SetSelectedFrame(selected_frame_sp.get());
        }
    }
    
    return return_value;
}

const char *
Process::ExecutionResultAsCString (ExecutionResults result)
{
    const char *result_name;
    
    switch (result)
    {
        case lldb::eExecutionCompleted:
            result_name = "eExecutionCompleted";
            break;
        case lldb::eExecutionDiscarded:
            result_name = "eExecutionDiscarded";
            break;
        case lldb::eExecutionInterrupted:
            result_name = "eExecutionInterrupted";
            break;
        case lldb::eExecutionSetupError:
            result_name = "eExecutionSetupError";
            break;
        case lldb::eExecutionTimedOut:
            result_name = "eExecutionTimedOut";
            break;
    }
    return result_name;
}

//--------------------------------------------------------------
// class Process::SettingsController
//--------------------------------------------------------------

Process::SettingsController::SettingsController () :
    UserSettingsController ("process", Target::GetSettingsController())
{
    m_default_settings.reset (new ProcessInstanceSettings (*this, 
                                                           false,
                                                           InstanceSettings::GetDefaultName().AsCString()));
}

Process::SettingsController::~SettingsController ()
{
}

lldb::InstanceSettingsSP
Process::SettingsController::CreateInstanceSettings (const char *instance_name)
{
    ProcessInstanceSettings *new_settings = new ProcessInstanceSettings (*GetSettingsController(),
                                                                         false, 
                                                                         instance_name);
    lldb::InstanceSettingsSP new_settings_sp (new_settings);
    return new_settings_sp;
}

//--------------------------------------------------------------
// class ProcessInstanceSettings
//--------------------------------------------------------------

ProcessInstanceSettings::ProcessInstanceSettings
(
    UserSettingsController &owner, 
    bool live_instance, 
    const char *name
) :
    InstanceSettings (owner, name ? name : InstanceSettings::InvalidName().AsCString(), live_instance), 
    m_run_args (),
    m_env_vars (),
    m_input_path (),
    m_output_path (),
    m_error_path (),
    m_plugin (),
    m_disable_aslr (true),
    m_disable_stdio (false),
    m_inherit_host_env (true),
    m_got_host_env (false)
{
    // CopyInstanceSettings is a pure virtual function in InstanceSettings; it therefore cannot be called
    // until the vtables for ProcessInstanceSettings are properly set up, i.e. AFTER all the initializers.
    // For this reason it has to be called here, rather than in the initializer or in the parent constructor.
    // This is true for CreateInstanceName() too.

    if (GetInstanceName () == InstanceSettings::InvalidName())
    {
        ChangeInstanceName (std::string (CreateInstanceName().AsCString()));
        m_owner.RegisterInstanceSettings (this);
    }

    if (live_instance)
    {
        const lldb::InstanceSettingsSP &pending_settings = m_owner.FindPendingSettings (m_instance_name);
        CopyInstanceSettings (pending_settings,false);
        //m_owner.RemovePendingSettings (m_instance_name);
    }
}

ProcessInstanceSettings::ProcessInstanceSettings (const ProcessInstanceSettings &rhs) :
    InstanceSettings (*Process::GetSettingsController(), CreateInstanceName().AsCString()),
    m_run_args (rhs.m_run_args),
    m_env_vars (rhs.m_env_vars),
    m_input_path (rhs.m_input_path),
    m_output_path (rhs.m_output_path),
    m_error_path (rhs.m_error_path),
    m_plugin (rhs.m_plugin),
    m_disable_aslr (rhs.m_disable_aslr),
    m_disable_stdio (rhs.m_disable_stdio)
{
    if (m_instance_name != InstanceSettings::GetDefaultName())
    {
        const lldb::InstanceSettingsSP &pending_settings = m_owner.FindPendingSettings (m_instance_name);
        CopyInstanceSettings (pending_settings,false);
        m_owner.RemovePendingSettings (m_instance_name);
    }
}

ProcessInstanceSettings::~ProcessInstanceSettings ()
{
}

ProcessInstanceSettings&
ProcessInstanceSettings::operator= (const ProcessInstanceSettings &rhs)
{
    if (this != &rhs)
    {
        m_run_args = rhs.m_run_args;
        m_env_vars = rhs.m_env_vars;
        m_input_path = rhs.m_input_path;
        m_output_path = rhs.m_output_path;
        m_error_path = rhs.m_error_path;
        m_plugin = rhs.m_plugin;
        m_disable_aslr = rhs.m_disable_aslr;
        m_disable_stdio = rhs.m_disable_stdio;
        m_inherit_host_env = rhs.m_inherit_host_env;
    }

    return *this;
}


void
ProcessInstanceSettings::UpdateInstanceSettingsVariable (const ConstString &var_name,
                                                         const char *index_value,
                                                         const char *value,
                                                         const ConstString &instance_name,
                                                         const SettingEntry &entry,
                                                         lldb::VarSetOperationType op,
                                                         Error &err,
                                                         bool pending)
{
    if (var_name == RunArgsVarName())
        UserSettingsController::UpdateStringArrayVariable (op, index_value, m_run_args, value, err);
    else if (var_name == EnvVarsVarName())
    {
        GetHostEnvironmentIfNeeded ();
        UserSettingsController::UpdateDictionaryVariable (op, index_value, m_env_vars, value, err);
    }
    else if (var_name == InputPathVarName())
        UserSettingsController::UpdateStringVariable (op, m_input_path, value, err);
    else if (var_name == OutputPathVarName())
        UserSettingsController::UpdateStringVariable (op, m_output_path, value, err);
    else if (var_name == ErrorPathVarName())
        UserSettingsController::UpdateStringVariable (op, m_error_path, value, err);
    else if (var_name == PluginVarName())
        UserSettingsController::UpdateEnumVariable (entry.enum_values, (int *) &m_plugin, value, err);
    else if (var_name == InheritHostEnvVarName())
        UserSettingsController::UpdateBooleanVariable (op, m_inherit_host_env, value, err);
    else if (var_name == DisableASLRVarName())
        UserSettingsController::UpdateBooleanVariable (op, m_disable_aslr, value, err);
    else if (var_name == DisableSTDIOVarName ())
        UserSettingsController::UpdateBooleanVariable (op, m_disable_stdio, value, err);
}

void
ProcessInstanceSettings::CopyInstanceSettings (const lldb::InstanceSettingsSP &new_settings,
                                               bool pending)
{
    if (new_settings.get() == NULL)
        return;

    ProcessInstanceSettings *new_process_settings = (ProcessInstanceSettings *) new_settings.get();

    m_run_args = new_process_settings->m_run_args;
    m_env_vars = new_process_settings->m_env_vars;
    m_input_path = new_process_settings->m_input_path;
    m_output_path = new_process_settings->m_output_path;
    m_error_path = new_process_settings->m_error_path;
    m_plugin = new_process_settings->m_plugin;
    m_disable_aslr = new_process_settings->m_disable_aslr;
    m_disable_stdio = new_process_settings->m_disable_stdio;
}

bool
ProcessInstanceSettings::GetInstanceSettingsValue (const SettingEntry &entry,
                                                   const ConstString &var_name,
                                                   StringList &value,
                                                   Error *err)
{
    if (var_name == RunArgsVarName())
    {
        if (m_run_args.GetArgumentCount() > 0)
        {
            for (size_t i = 0; i < m_run_args.GetArgumentCount(); ++i)
                value.AppendString (m_run_args.GetArgumentAtIndex (i));
        }
    }
    else if (var_name == EnvVarsVarName())
    {
        GetHostEnvironmentIfNeeded ();

        if (m_env_vars.size() > 0)
        {
            std::map<std::string, std::string>::iterator pos;
            for (pos = m_env_vars.begin(); pos != m_env_vars.end(); ++pos)
            {
                StreamString value_str;
                value_str.Printf ("%s=%s", pos->first.c_str(), pos->second.c_str());
                value.AppendString (value_str.GetData());
            }
        }
    }
    else if (var_name == InputPathVarName())
    {
        value.AppendString (m_input_path.c_str());
    }
    else if (var_name == OutputPathVarName())
    {
        value.AppendString (m_output_path.c_str());
    }
    else if (var_name == ErrorPathVarName())
    {
        value.AppendString (m_error_path.c_str());
    }
    else if (var_name == PluginVarName())
    {
        value.AppendString (UserSettingsController::EnumToString (entry.enum_values, (int) m_plugin));
    }
    else if (var_name == InheritHostEnvVarName())
    {
        if (m_inherit_host_env)
            value.AppendString ("true");
        else
            value.AppendString ("false");
    }
    else if (var_name == DisableASLRVarName())
    {
        if (m_disable_aslr)
            value.AppendString ("true");
        else
            value.AppendString ("false");
    }
    else if (var_name == DisableSTDIOVarName())
    {
        if (m_disable_stdio)
            value.AppendString ("true");
        else
            value.AppendString ("false");
    }
    else
    {
        if (err)
            err->SetErrorStringWithFormat ("unrecognized variable name '%s'", var_name.AsCString());
        return false;
    }
    return true;
}

const ConstString
ProcessInstanceSettings::CreateInstanceName ()
{
    static int instance_count = 1;
    StreamString sstr;

    sstr.Printf ("process_%d", instance_count);
    ++instance_count;

    const ConstString ret_val (sstr.GetData());
    return ret_val;
}

const ConstString &
ProcessInstanceSettings::RunArgsVarName ()
{
    static ConstString run_args_var_name ("run-args");

    return run_args_var_name;
}

const ConstString &
ProcessInstanceSettings::EnvVarsVarName ()
{
    static ConstString env_vars_var_name ("env-vars");

    return env_vars_var_name;
}

const ConstString &
ProcessInstanceSettings::InheritHostEnvVarName ()
{
    static ConstString g_name ("inherit-env");

    return g_name;
}

const ConstString &
ProcessInstanceSettings::InputPathVarName ()
{
  static ConstString input_path_var_name ("input-path");

    return input_path_var_name;
}

const ConstString &
ProcessInstanceSettings::OutputPathVarName ()
{
    static ConstString output_path_var_name ("output-path");

    return output_path_var_name;
}

const ConstString &
ProcessInstanceSettings::ErrorPathVarName ()
{
    static ConstString error_path_var_name ("error-path");

    return error_path_var_name;
}

const ConstString &
ProcessInstanceSettings::PluginVarName ()
{
    static ConstString plugin_var_name ("plugin");

    return plugin_var_name;
}


const ConstString &
ProcessInstanceSettings::DisableASLRVarName ()
{
    static ConstString disable_aslr_var_name ("disable-aslr");

    return disable_aslr_var_name;
}

const ConstString &
ProcessInstanceSettings::DisableSTDIOVarName ()
{
    static ConstString disable_stdio_var_name ("disable-stdio");
    
    return disable_stdio_var_name;
}

//--------------------------------------------------
// SettingsController Variable Tables
//--------------------------------------------------

SettingEntry
Process::SettingsController::global_settings_table[] =
{
  //{ "var-name",    var-type  ,        "default", enum-table, init'd, hidden, "help-text"},
    {  NULL, eSetVarTypeNone, NULL, NULL, 0, 0, NULL }
};


lldb::OptionEnumValueElement
Process::SettingsController::g_plugins[] =
{
    { eMacosx, "process.macosx", "Use the native MacOSX debugger plugin" },
    { eRemoteDebugger, "process.gdb-remote" , "Use the GDB Remote protocol based debugger plugin" },
    { 0, NULL, NULL }
};

SettingEntry
Process::SettingsController::instance_settings_table[] =
{
  //{ "var-name",       var-type,              "default",       enum-table, init'd, hidden, "help-text"},
    { "run-args",       eSetVarTypeArray,       NULL,           NULL,       false,  false,  "A list containing all the arguments to be passed to the executable when it is run." },
    { "env-vars",       eSetVarTypeDictionary,  NULL,           NULL,       false,  false,  "A list of all the environment variables to be passed to the executable's environment, and their values." },
    { "inherit-env",    eSetVarTypeBoolean,     "true",         NULL,       false,  false,  "Inherit the environment from the process that is running LLDB." },
    { "input-path",     eSetVarTypeString,      NULL,           NULL,       false,  false,  "The file/path to be used by the executable program for reading its input." },
    { "output-path",    eSetVarTypeString,      NULL,           NULL,       false,  false,  "The file/path to be used by the executable program for writing its output." },
    { "error-path",     eSetVarTypeString,      NULL,           NULL,       false,  false,  "The file/path to be used by the executable program for writings its error messages." },
    { "plugin",         eSetVarTypeEnum,        NULL,           g_plugins,  false,  false,  "The plugin to be used to run the process." }, 
    { "disable-aslr",   eSetVarTypeBoolean,     "true",         NULL,       false,  false,  "Disable Address Space Layout Randomization (ASLR)" },
    { "disable-stdio",  eSetVarTypeBoolean,     "false",        NULL,       false,  false,  "Disable stdin/stdout for process (e.g. for a GUI application)" },
    {  NULL,            eSetVarTypeNone,        NULL,           NULL,       false,  false,  NULL }
};


<|MERGE_RESOLUTION|>--- conflicted
+++ resolved
@@ -1590,20 +1590,11 @@
     StateType state = ProcessEventData::GetStateFromEvent (event_sp.get());
     switch (state) 
     {
-<<<<<<< HEAD
-        DidAttach ();
-        // Figure out which one is the executable, and set that in our target:
-        ModuleList &modules = GetTarget().GetImages();
-    
-        size_t num_modules = modules.GetSize();
-        for (size_t i = 0; i < num_modules; i++)
-=======
         case eStateRunning:
             return eEventActionRetry;
         
         case eStateStopped:
         case eStateCrashed:
->>>>>>> 61223299
         {
             // During attach, prior to sending the eStateStopped event, 
             // lldb_private::Process subclasses must set the process must set
@@ -1614,7 +1605,7 @@
             ModuleList &modules = m_process->GetTarget().GetImages();
             
             size_t num_modules = modules.GetSize();
-            for (int i = 0; i < num_modules; i++)
+            for (size_t i = 0; i < num_modules; i++)
             {
                 ModuleSP module_sp = modules.GetModuleAtIndex(i);
                 if (module_sp->IsExecutable())
