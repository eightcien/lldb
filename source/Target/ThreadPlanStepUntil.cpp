--- conflicted
+++ resolved
@@ -66,16 +66,8 @@
         // Find the return address and set a breakpoint there:
         // FIXME - can we do this more securely if we know first_insn?
 
-<<<<<<< HEAD
-    // Now set breakpoints on all our return addresses:
-    for (size_t i = 0; i < num_addresses; i++)
-    {
-        Breakpoint *until_bp = target.CreateBreakpoint (address_list[i], true).get();
-        if (until_bp != NULL)
-=======
         StackFrameSP return_frame_sp (m_thread.GetStackFrameAtIndex(frame_idx + 1));
         if (return_frame_sp)
->>>>>>> b7b02e35
         {
             // TODO: add inline functionality
             m_return_addr = return_frame_sp->GetStackID().GetPC();
